/*---------------------------------------------------------------------------------------------
 *  Copyright (c) Microsoft Corporation. All rights reserved.
 *  Licensed under the MIT License. See License.txt in the project root for license information.
 *--------------------------------------------------------------------------------------------*/

import * as path from 'vs/base/common/path';
import * as dom from 'vs/base/browser/dom';
import { StandardKeyboardEvent } from 'vs/base/browser/keyboardEvent';
import { debounce } from 'vs/base/common/decorators';
import { Emitter, Event } from 'vs/base/common/event';
import { KeyCode } from 'vs/base/common/keyCodes';
import { IDisposable, dispose, Disposable, toDisposable } from 'vs/base/common/lifecycle';
import { TabFocus } from 'vs/editor/browser/config/tabFocus';
import * as nls from 'vs/nls';
import { IClipboardService } from 'vs/platform/clipboard/common/clipboardService';
import { IConfigurationService } from 'vs/platform/configuration/common/configuration';
import { IContextKey, IContextKeyService } from 'vs/platform/contextkey/common/contextkey';
import { IInstantiationService } from 'vs/platform/instantiation/common/instantiation';
import { IKeybindingService } from 'vs/platform/keybinding/common/keybinding';
import { ILogService } from 'vs/platform/log/common/log';
import { INotificationService, IPromptChoice, Severity } from 'vs/platform/notification/common/notification';
import { IStorageService, StorageScope, StorageTarget } from 'vs/platform/storage/common/storage';
import { activeContrastBorder, scrollbarSliderActiveBackground, scrollbarSliderBackground, scrollbarSliderHoverBackground } from 'vs/platform/theme/common/colorRegistry';
import { ICssStyleCollector, IColorTheme, IThemeService, registerThemingParticipant, ThemeIcon } from 'vs/platform/theme/common/themeService';
import { TerminalWidgetManager } from 'vs/workbench/contrib/terminal/browser/widgets/widgetManager';
import { ITerminalProcessManager, ProcessState, TERMINAL_VIEW_ID, INavigationMode, DEFAULT_COMMANDS_TO_SKIP_SHELL, TERMINAL_CREATION_COMMANDS, ITerminalProfileResolverService, TerminalCommandId, ITerminalBackend, ITerminalCommand } from 'vs/workbench/contrib/terminal/common/terminal';
import { TerminalConfigHelper } from 'vs/workbench/contrib/terminal/browser/terminalConfigHelper';
import { IDetectedLinks, TerminalLinkManager } from 'vs/workbench/contrib/terminal/browser/links/terminalLinkManager';
import { IAccessibilityService } from 'vs/platform/accessibility/common/accessibility';
import { ITerminalInstance, ITerminalExternalLinkProvider, IRequestAddInstanceToGroupEvent } from 'vs/workbench/contrib/terminal/browser/terminal';
import { TerminalProcessManager } from 'vs/workbench/contrib/terminal/browser/terminalProcessManager';
import type { Terminal as XTermTerminal, ITerminalAddon } from 'xterm';
import { NavigationModeAddon } from 'vs/workbench/contrib/terminal/browser/xterm/navigationModeAddon';
import { IViewsService, IViewDescriptorService, ViewContainerLocation } from 'vs/workbench/common/views';
import { EnvironmentVariableInfoWidget } from 'vs/workbench/contrib/terminal/browser/widgets/environmentVariableInfoWidget';
import { TerminalLaunchHelpAction } from 'vs/workbench/contrib/terminal/browser/terminalActions';
import { TypeAheadAddon } from 'vs/workbench/contrib/terminal/browser/terminalTypeAheadAddon';
import { BrowserFeatures } from 'vs/base/browser/canIUse';
import { IPreferencesService } from 'vs/workbench/services/preferences/common/preferences';
import { IEnvironmentVariableInfo } from 'vs/workbench/contrib/terminal/common/environmentVariable';
import { IProcessDataEvent, IShellLaunchConfig, ITerminalDimensionsOverride, ITerminalLaunchError, TerminalShellType, TerminalSettingId, TitleEventSource, TerminalIcon, TerminalLocation, ProcessPropertyType, IProcessPropertyMap, WindowsShellType } from 'vs/platform/terminal/common/terminal';
import { IProductService } from 'vs/platform/product/common/productService';
import { formatMessageForTerminal } from 'vs/workbench/contrib/terminal/common/terminalStrings';
import { AutoOpenBarrier, Promises } from 'vs/base/common/async';
import { Codicon } from 'vs/base/common/codicons';
import { ITerminalStatusList, TerminalStatus, TerminalStatusList } from 'vs/workbench/contrib/terminal/browser/terminalStatusList';
import { IQuickInputButton, IQuickInputService, IQuickPickItem, IQuickPickSeparator } from 'vs/platform/quickinput/common/quickInput';
import { IWorkbenchEnvironmentService } from 'vs/workbench/services/environment/common/environmentService';
import { isMacintosh, isWindows, OperatingSystem, OS } from 'vs/base/common/platform';
import { URI } from 'vs/base/common/uri';
import { DataTransfers } from 'vs/base/browser/dnd';
import { CodeDataTransfers, containsDragType, DragAndDropObserver, IDragAndDropObserverCallbacks } from 'vs/workbench/browser/dnd';
import { getColorClass, getColorStyleElement, getStandardColors } from 'vs/workbench/contrib/terminal/browser/terminalIcon';
import { Orientation } from 'vs/base/browser/ui/sash/sash';
import { IWorkspaceContextService } from 'vs/platform/workspace/common/workspace';
import { TerminalContextKeys } from 'vs/workbench/contrib/terminal/common/terminalContextKey';
import { getTerminalResourcesFromDragEvent, getTerminalUri } from 'vs/workbench/contrib/terminal/browser/terminalUri';
import { IEditorService } from 'vs/workbench/services/editor/common/editorService';
import { TerminalEditorInput } from 'vs/workbench/contrib/terminal/browser/terminalEditorInput';
import { ISeparator, template } from 'vs/base/common/labels';
import { IPathService } from 'vs/workbench/services/path/common/pathService';
import { DomScrollableElement } from 'vs/base/browser/ui/scrollbar/scrollableElement';
import { ScrollbarVisibility } from 'vs/base/common/scrollable';
import { LineDataEventAddon } from 'vs/workbench/contrib/terminal/browser/xterm/lineDataEventAddon';
import { XtermTerminal } from 'vs/workbench/contrib/terminal/browser/xterm/xtermTerminal';
import { escapeNonWindowsPath, injectShellIntegrationArgs } from 'vs/platform/terminal/common/terminalEnvironment';
import { IWorkspaceTrustRequestService } from 'vs/platform/workspace/common/workspaceTrust';
import { isFirefox } from 'vs/base/browser/browser';
import { TerminalLinkQuickpick } from 'vs/workbench/contrib/terminal/browser/links/terminalLinkQuickpick';
import { fromNow } from 'vs/base/common/date';
import { ICommandService } from 'vs/platform/commands/common/commands';
import { TerminalCapabilityStoreMultiplexer } from 'vs/workbench/contrib/terminal/common/capabilities/terminalCapabilityStore';
<<<<<<< HEAD
import { TerminalCapability } from 'vs/workbench/contrib/terminal/common/capabilities/capabilities';
=======
import { IRemoteAgentService } from 'vs/workbench/services/remote/common/remoteAgentService';
>>>>>>> b686f7a4

const enum Constants {
	/**
	 * The maximum amount of milliseconds to wait for a container before starting to create the
	 * terminal process. This period helps ensure the terminal has good initial dimensions to work
	 * with if it's going to be a foreground terminal.
	 */
	WaitForContainerThreshold = 100,

	DefaultCols = 80,
	DefaultRows = 30,
	MaxSupportedCols = 5000,
	MaxCanvasWidth = 8000
}

let xtermConstructor: Promise<typeof XTermTerminal> | undefined;
function getXtermConstructor(): Promise<typeof XTermTerminal> {
	if (xtermConstructor) {
		return xtermConstructor;
	}
	xtermConstructor = Promises.withAsyncBody<typeof XTermTerminal>(async (resolve) => {
		const Terminal = (await import('xterm')).Terminal;
		// Localize strings
		Terminal.strings.promptLabel = nls.localize('terminal.integrated.a11yPromptLabel', 'Terminal input');
		Terminal.strings.tooMuchOutput = nls.localize('terminal.integrated.a11yTooMuchOutput', 'Too much output to announce, navigate to rows manually to read');
		resolve(Terminal);
	});
	return xtermConstructor;
}

interface ICanvasDimensions {
	width: number;
	height: number;
}

interface IGridDimensions {
	cols: number;
	rows: number;
}

const scrollbarHeight = 5;

export class TerminalInstance extends Disposable implements ITerminalInstance {
	private static _lastKnownCanvasDimensions: ICanvasDimensions | undefined;
	private static _lastKnownGridDimensions: IGridDimensions | undefined;
	private static _instanceIdCounter = 1;

	xterm?: XtermTerminal;
	readonly capabilities = new TerminalCapabilityStoreMultiplexer();

	private _xtermReadyPromise: Promise<XtermTerminal>;
	private _xtermTypeAheadAddon: TypeAheadAddon | undefined;

	private readonly _processManager: ITerminalProcessManager;
	private _pressAnyKeyToCloseListener: IDisposable | undefined;

	private _instanceId: number;
	private _latestXtermWriteData: number = 0;
	private _latestXtermParseData: number = 0;
	private _isExiting: boolean;
	private _hadFocusOnExit: boolean;
	private _isVisible: boolean;
	private _isDisposed: boolean;
	private _exitCode: number | undefined;
	private _skipTerminalCommands: string[];
	private _shellType: TerminalShellType;
	private _title: string = '';
	private _titleSource: TitleEventSource = TitleEventSource.Process;
	private _container: HTMLElement | undefined;
	private _wrapperElement: (HTMLElement & { xterm?: XTermTerminal }) | undefined;
	private _horizontalScrollbar: DomScrollableElement | undefined;
	private _terminalHasTextContextKey: IContextKey<boolean>;
	private _terminalA11yTreeFocusContextKey: IContextKey<boolean>;
	private _cols: number = 0;
	private _rows: number = 0;
	private _fixedCols: number | undefined;
	private _fixedRows: number | undefined;
	private _cwd: string | undefined = undefined;
	private _initialCwd: string | undefined = undefined;
	private _layoutSettingsChanged: boolean = true;
	private _dimensionsOverride: ITerminalDimensionsOverride | undefined;
	private _titleReadyPromise: Promise<string>;
	private _titleReadyComplete: ((title: string) => any) | undefined;
	private _areLinksReady: boolean = false;
	private _initialDataEvents: string[] | undefined = [];
	private _containerReadyBarrier: AutoOpenBarrier;
	private _attachBarrier: AutoOpenBarrier;

	private _icon: TerminalIcon | undefined;

	private _messageTitleDisposable: IDisposable | undefined;

	private _widgetManager: TerminalWidgetManager = this._instantiationService.createInstance(TerminalWidgetManager);
	private _linkManager: TerminalLinkManager | undefined;
	private _environmentInfo: { widget: EnvironmentVariableInfoWidget, disposable: IDisposable } | undefined;
	private _navigationModeAddon: INavigationMode & ITerminalAddon | undefined;
	private _dndObserver: IDisposable | undefined;

	private readonly _resource: URI;

	private _terminalLinkQuickpick: TerminalLinkQuickpick | undefined;

	private _lastLayoutDimensions: dom.Dimension | undefined;

	private _hasHadInput: boolean;

	readonly statusList: ITerminalStatusList;
	disableLayout: boolean = false;

	private _description?: string;
	private _processName: string = '';
	private _sequence?: string;
	private _staticTitle?: string;
	private _workspaceFolder?: string;
	private _labelComputer?: TerminalLabelComputer;
	private _userHome?: string;
	private _hasScrollBar?: boolean;
	private _target?: TerminalLocation | undefined;

	get target(): TerminalLocation | undefined { return this._target; }
	set target(value: TerminalLocation | undefined) {
		if (this.xterm) {
			this.xterm.target = value;
		}
		this._target = value;
	}

	get instanceId(): number { return this._instanceId; }
	get resource(): URI { return this._resource; }
	get cols(): number {
		if (this._fixedCols !== undefined) {
			return this._fixedCols;
		}
		if (this._dimensionsOverride && this._dimensionsOverride.cols) {
			if (this._dimensionsOverride.forceExactSize) {
				return this._dimensionsOverride.cols;
			}
			return Math.min(Math.max(this._dimensionsOverride.cols, 2), this._cols);
		}
		return this._cols;
	}
	get rows(): number {
		if (this._fixedRows !== undefined) {
			return this._fixedRows;
		}
		if (this._dimensionsOverride && this._dimensionsOverride.rows) {
			if (this._dimensionsOverride.forceExactSize) {
				return this._dimensionsOverride.rows;
			}
			return Math.min(Math.max(this._dimensionsOverride.rows, 2), this._rows);
		}
		return this._rows;
	}
	get fixedCols(): number | undefined { return this._fixedCols; }
	get fixedRows(): number | undefined { return this._fixedRows; }
	get maxCols(): number { return this._cols; }
	get maxRows(): number { return this._rows; }
	// TODO: Ideally processId would be merged into processReady
	get processId(): number | undefined { return this._processManager.shellProcessId; }
	// TODO: How does this work with detached processes?
	// TODO: Should this be an event as it can fire twice?
	get processReady(): Promise<void> { return this._processManager.ptyProcessReady; }
	get hasChildProcesses(): boolean { return this.shellLaunchConfig.attachPersistentProcess?.hasChildProcesses || this._processManager.hasChildProcesses; }
	get areLinksReady(): boolean { return this._areLinksReady; }
	get initialDataEvents(): string[] | undefined { return this._initialDataEvents; }
	get exitCode(): number | undefined { return this._exitCode; }

	get hadFocusOnExit(): boolean { return this._hadFocusOnExit; }
	get isTitleSetByProcess(): boolean { return !!this._messageTitleDisposable; }
	get shellLaunchConfig(): IShellLaunchConfig { return this._shellLaunchConfig; }
	get shellType(): TerminalShellType { return this._shellType; }
	get navigationMode(): INavigationMode | undefined { return this._navigationModeAddon; }
	get isDisconnected(): boolean { return this._processManager.isDisconnected; }
	get isRemote(): boolean { return this._processManager.remoteAuthority !== undefined; }
	get remoteAuthority(): string | undefined { return this._processManager.remoteAuthority; }
	get hasFocus(): boolean { return this._wrapperElement?.contains(document.activeElement) ?? false; }
	get title(): string { return this._title; }
	get titleSource(): TitleEventSource { return this._titleSource; }
	get icon(): TerminalIcon | undefined { return this._getIcon(); }
	get color(): string | undefined { return this._getColor(); }

	get processName(): string { return this._processName; }
	get sequence(): string | undefined { return this._sequence; }
	get staticTitle(): string | undefined { return this._staticTitle; }
	get workspaceFolder(): string | undefined { return this._workspaceFolder; }
	get cwd(): string | undefined { return this._cwd; }
	get initialCwd(): string | undefined { return this._initialCwd; }
	get description(): string | undefined { return this._description || this.shellLaunchConfig.description; }
	get userHome(): string | undefined { return this._userHome; }
	// The onExit event is special in that it fires and is disposed after the terminal instance
	// itself is disposed
	private readonly _onExit = new Emitter<number | undefined>();
	readonly onExit = this._onExit.event;

	private readonly _onDisposed = this._register(new Emitter<ITerminalInstance>());
	readonly onDisposed = this._onDisposed.event;
	private readonly _onProcessIdReady = this._register(new Emitter<ITerminalInstance>());
	readonly onProcessIdReady = this._onProcessIdReady.event;
	private readonly _onLinksReady = this._register(new Emitter<ITerminalInstance>());
	readonly onLinksReady = this._onLinksReady.event;
	private readonly _onTitleChanged = this._register(new Emitter<ITerminalInstance>());
	readonly onTitleChanged = this._onTitleChanged.event;
	private readonly _onIconChanged = this._register(new Emitter<ITerminalInstance>());
	readonly onIconChanged = this._onIconChanged.event;
	private readonly _onData = this._register(new Emitter<string>());
	readonly onData = this._onData.event;
	private readonly _onBinary = this._register(new Emitter<string>());
	readonly onBinary = this._onBinary.event;
	private readonly _onLineData = this._register(new Emitter<string>());
	readonly onLineData = this._onLineData.event;
	private readonly _onRequestExtHostProcess = this._register(new Emitter<ITerminalInstance>());
	readonly onRequestExtHostProcess = this._onRequestExtHostProcess.event;
	private readonly _onDimensionsChanged = this._register(new Emitter<void>());
	readonly onDimensionsChanged = this._onDimensionsChanged.event;
	private readonly _onMaximumDimensionsChanged = this._register(new Emitter<void>());
	readonly onMaximumDimensionsChanged = this._onMaximumDimensionsChanged.event;
	private readonly _onDidFocus = this._register(new Emitter<ITerminalInstance>());
	readonly onDidFocus = this._onDidFocus.event;
	private readonly _onDidBlur = this._register(new Emitter<ITerminalInstance>());
	readonly onDidBlur = this._onDidBlur.event;
	private readonly _onDidInputData = this._register(new Emitter<ITerminalInstance>());
	readonly onDidInputData = this._onDidInputData.event;
	private readonly _onRequestAddInstanceToGroup = this._register(new Emitter<IRequestAddInstanceToGroupEvent>());
	readonly onRequestAddInstanceToGroup = this._onRequestAddInstanceToGroup.event;
	private readonly _onDidChangeHasChildProcesses = this._register(new Emitter<boolean>());
	readonly onDidChangeHasChildProcesses = this._onDidChangeHasChildProcesses.event;

	constructor(
		private readonly _terminalFocusContextKey: IContextKey<boolean>,
		private readonly _terminalHasFixedWidth: IContextKey<boolean>,
		private readonly _terminalShellTypeContextKey: IContextKey<string>,
		private readonly _terminalAltBufferActiveContextKey: IContextKey<boolean>,
		private readonly _configHelper: TerminalConfigHelper,
		private _shellLaunchConfig: IShellLaunchConfig,
		resource: URI | undefined,
		@ITerminalProfileResolverService private readonly _terminalProfileResolverService: ITerminalProfileResolverService,
		@IPathService private readonly _pathService: IPathService,
		@IContextKeyService private readonly _contextKeyService: IContextKeyService,
		@IKeybindingService private readonly _keybindingService: IKeybindingService,
		@INotificationService private readonly _notificationService: INotificationService,
		@IPreferencesService private readonly _preferencesService: IPreferencesService,
		@IViewsService private readonly _viewsService: IViewsService,
		@IInstantiationService private readonly _instantiationService: IInstantiationService,
		@IClipboardService private readonly _clipboardService: IClipboardService,
		@IThemeService private readonly _themeService: IThemeService,
		@IConfigurationService private readonly _configurationService: IConfigurationService,
		@ILogService private readonly _logService: ILogService,
		@IStorageService private readonly _storageService: IStorageService,
		@IAccessibilityService private readonly _accessibilityService: IAccessibilityService,
		@IProductService private readonly _productService: IProductService,
		@IQuickInputService private readonly _quickInputService: IQuickInputService,
		@IWorkbenchEnvironmentService workbenchEnvironmentService: IWorkbenchEnvironmentService,
		@IWorkspaceContextService private readonly _workspaceContextService: IWorkspaceContextService,
		@IEditorService private readonly _editorService: IEditorService,
		@IWorkspaceTrustRequestService private readonly _workspaceTrustRequestService: IWorkspaceTrustRequestService,
		@ICommandService private readonly _commandService: ICommandService,
		@IRemoteAgentService private readonly _remoteAgentService: IRemoteAgentService
	) {
		super();

		this._skipTerminalCommands = [];
		this._isExiting = false;
		this._hadFocusOnExit = false;
		this._isVisible = false;
		this._isDisposed = false;
		this._instanceId = TerminalInstance._instanceIdCounter++;
		this._hasHadInput = false;
		this._titleReadyPromise = new Promise<string>(c => {
			this._titleReadyComplete = c;
		});
		this._fixedRows = _shellLaunchConfig.attachPersistentProcess?.fixedDimensions?.rows;
		this._fixedCols = _shellLaunchConfig.attachPersistentProcess?.fixedDimensions?.cols;
		this._icon = _shellLaunchConfig.attachPersistentProcess?.icon || _shellLaunchConfig.icon;

		// the resource is already set when it's been moved from another window
		this._resource = resource || getTerminalUri(this._workspaceContextService.getWorkspace().id, this.instanceId, this.title);

		this._terminalHasTextContextKey = TerminalContextKeys.textSelected.bindTo(this._contextKeyService);
		this._terminalA11yTreeFocusContextKey = TerminalContextKeys.a11yTreeFocus.bindTo(this._contextKeyService);
		this._terminalAltBufferActiveContextKey = TerminalContextKeys.altBufferActive.bindTo(this._contextKeyService);

		this._logService.trace(`terminalInstance#ctor (instanceId: ${this.instanceId})`, this._shellLaunchConfig);
		this._register(this.capabilities.onDidAddCapability(e => this._logService.debug('terminalInstance added capability', e)));
		this._register(this.capabilities.onDidRemoveCapability(e => this._logService.debug('terminalInstance removed capability', e)));

		// Resolve just the icon ahead of time so that it shows up immediately in the tabs. This is
		// disabled in remote because this needs to be sync and the OS may differ on the remote
		// which would result in the wrong profile being selected and the wrong icon being
		// permanently attached to the terminal.
		if (!this.shellLaunchConfig.executable && !workbenchEnvironmentService.remoteAuthority) {
			this._terminalProfileResolverService.resolveIcon(this._shellLaunchConfig, OS);
		}

		// When a custom pty is used set the name immediately so it gets passed over to the exthost
		// and is available when Pseudoterminal.open fires.
		if (this.shellLaunchConfig.customPtyImplementation) {
			this.refreshTabLabels(this._shellLaunchConfig.name, TitleEventSource.Api);
		}

		this.statusList = this._instantiationService.createInstance(TerminalStatusList);
		this._initDimensions();
		this._processManager = this._createProcessManager();

		this._register(toDisposable(() => this._dndObserver?.dispose()));

		this._containerReadyBarrier = new AutoOpenBarrier(Constants.WaitForContainerThreshold);
		this._attachBarrier = new AutoOpenBarrier(1000);
		this._xtermReadyPromise = this._createXterm();
		this._xtermReadyPromise.then(async () => {
			// Wait for a period to allow a container to be ready
			await this._containerReadyBarrier.wait();
			await this._createProcess();

			// Re-establish the title after reconnect
			if (this.shellLaunchConfig.attachPersistentProcess) {
				this.refreshTabLabels(this.shellLaunchConfig.attachPersistentProcess.title, this.shellLaunchConfig.attachPersistentProcess.titleSource);
			}

			if (this._fixedCols) {
				await this._addScrollbar();
			}
		}).catch((err) => {
			// Ignore exceptions if the terminal is already disposed
			if (!this._isDisposed) {
				throw err;
			}
		});

		this.addDisposable(this._configurationService.onDidChangeConfiguration(async e => {
			if (e.affectsConfiguration('terminal.integrated')) {
				this.updateConfig();
				this.setVisible(this._isVisible);
			}
			const layoutSettings: string[] = [
				TerminalSettingId.FontSize,
				TerminalSettingId.FontFamily,
				TerminalSettingId.FontWeight,
				TerminalSettingId.FontWeightBold,
				TerminalSettingId.LetterSpacing,
				TerminalSettingId.LineHeight,
				'editor.fontFamily'
			];
			if (layoutSettings.some(id => e.affectsConfiguration(id))) {
				this._layoutSettingsChanged = true;
				await this._resize();
			}
			if (e.affectsConfiguration(TerminalSettingId.UnicodeVersion)) {
				this._updateUnicodeVersion();
			}
			if (e.affectsConfiguration('editor.accessibilitySupport')) {
				this.updateAccessibilitySupport();
			}
			if (
				e.affectsConfiguration(TerminalSettingId.TerminalTitle) ||
				e.affectsConfiguration(TerminalSettingId.TerminalTitleSeparator) ||
				e.affectsConfiguration(TerminalSettingId.TerminalDescription)) {
				this._labelComputer?.refreshLabel();
			}
		}));
		this._workspaceContextService.onDidChangeWorkspaceFolders(() => this._labelComputer?.refreshLabel());

		// Clear out initial data events after 10 seconds, hopefully extension hosts are up and
		// running at that point.
		let initialDataEventsTimeout: number | undefined = window.setTimeout(() => {
			initialDataEventsTimeout = undefined;
			this._initialDataEvents = undefined;
		}, 10000);
		this._register(toDisposable(() => {
			if (initialDataEventsTimeout) {
				window.clearTimeout(initialDataEventsTimeout);
			}
		}));
	}

	private _getIcon(): TerminalIcon | undefined {
		if (!this._icon) {
			this._icon = this._processManager.processState >= ProcessState.Launching ? Codicon.terminal : undefined;
		}
		return this._icon;
	}

	private _getColor(): string | undefined {
		if (this.shellLaunchConfig.color) {
			return this.shellLaunchConfig.color;
		}
		if (this.shellLaunchConfig?.attachPersistentProcess?.color) {
			return this.shellLaunchConfig.attachPersistentProcess.color;
		}
		if (this._processManager.processState >= ProcessState.Launching) {
			return undefined;
		}
		return undefined;
	}

	addDisposable(disposable: IDisposable): void {
		this._register(disposable);
	}

	private _initDimensions(): void {
		// The terminal panel needs to have been created
		if (!this._container) {
			return;
		}

		const computedStyle = window.getComputedStyle(this._container);
		const width = parseInt(computedStyle.width);
		const height = parseInt(computedStyle.height);

		this._evaluateColsAndRows(width, height);
	}

	/**
	 * Evaluates and sets the cols and rows of the terminal if possible.
	 * @param width The width of the container.
	 * @param height The height of the container.
	 * @return The terminal's width if it requires a layout.
	 */
	private _evaluateColsAndRows(width: number, height: number): number | null {
		// Ignore if dimensions are undefined or 0
		if (!width || !height) {
			this._setLastKnownColsAndRows();
			return null;
		}

		const dimension = this._getDimension(width, height);
		if (!dimension) {
			this._setLastKnownColsAndRows();
			return null;
		}

		const font = this.xterm ? this.xterm.getFont() : this._configHelper.getFont();
		if (!font.charWidth || !font.charHeight) {
			this._setLastKnownColsAndRows();
			return null;
		}

		// Because xterm.js converts from CSS pixels to actual pixels through
		// the use of canvas, window.devicePixelRatio needs to be used here in
		// order to be precise. font.charWidth/charHeight alone as insufficient
		// when window.devicePixelRatio changes.
		const scaledWidthAvailable = dimension.width * window.devicePixelRatio;

		const scaledCharWidth = font.charWidth * window.devicePixelRatio + font.letterSpacing;
		const newCols = Math.max(Math.floor(scaledWidthAvailable / scaledCharWidth), 1);

		const scaledHeightAvailable = dimension.height * window.devicePixelRatio;
		const scaledCharHeight = Math.ceil(font.charHeight * window.devicePixelRatio);
		const scaledLineHeight = Math.floor(scaledCharHeight * font.lineHeight);
		const newRows = Math.max(Math.floor(scaledHeightAvailable / scaledLineHeight), 1);

		if (this._cols !== newCols || this._rows !== newRows) {
			this._cols = newCols;
			this._rows = newRows;
			this._fireMaximumDimensionsChanged();
		}

		return dimension.width;
	}

	private _setLastKnownColsAndRows(): void {
		if (TerminalInstance._lastKnownGridDimensions) {
			this._cols = TerminalInstance._lastKnownGridDimensions.cols;
			this._rows = TerminalInstance._lastKnownGridDimensions.rows;
		}
	}

	@debounce(50)
	private _fireMaximumDimensionsChanged(): void {
		this._onMaximumDimensionsChanged.fire();
	}

	private _getDimension(width: number, height: number): ICanvasDimensions | undefined {
		// The font needs to have been initialized
		const font = this.xterm ? this.xterm.getFont() : this._configHelper.getFont();
		if (!font || !font.charWidth || !font.charHeight) {
			return undefined;
		}

		if (!this._wrapperElement || !this.xterm?.raw.element) {
			return undefined;
		}
		const computedStyle = window.getComputedStyle(this.xterm.raw.element);
		const horizontalPadding = parseInt(computedStyle.paddingLeft) + parseInt(computedStyle.paddingRight);
		const verticalPadding = parseInt(computedStyle.paddingTop) + parseInt(computedStyle.paddingBottom);
		TerminalInstance._lastKnownCanvasDimensions = new dom.Dimension(
			Math.min(Constants.MaxCanvasWidth, width - horizontalPadding),
			height + (this._hasScrollBar && !this._horizontalScrollbar ? -scrollbarHeight : 0) - 2/* bottom padding */ - verticalPadding);
		return TerminalInstance._lastKnownCanvasDimensions;
	}

	get persistentProcessId(): number | undefined { return this._processManager.persistentProcessId; }
	get shouldPersist(): boolean { return this._processManager.shouldPersist && !this.shellLaunchConfig.disablePersistence; }

	/**
	 * Create xterm.js instance and attach data listeners.
	 */
	protected async _createXterm(): Promise<XtermTerminal> {
		const Terminal = await getXtermConstructor();
		if (this._isDisposed) {
			throw new Error('Terminal disposed of during xterm.js creation');
		}

		const xterm = this._instantiationService.createInstance(XtermTerminal, Terminal, this._configHelper, this._cols, this._rows, this.target || TerminalLocation.Panel, this.capabilities);
		this.xterm = xterm;
		const lineDataEventAddon = new LineDataEventAddon();
		this.xterm.raw.loadAddon(lineDataEventAddon);
		this.updateAccessibilitySupport();
		// Write initial text, deferring onLineFeed listener when applicable to avoid firing
		// onLineData events containing initialText
		if (this._shellLaunchConfig.initialText) {
			this.xterm.raw.writeln(this._shellLaunchConfig.initialText, () => {
				lineDataEventAddon.onLineData(e => this._onLineData.fire(e));
			});
		} else {
			lineDataEventAddon.onLineData(e => this._onLineData.fire(e));
		}
		// Delay the creation of the bell listener to avoid showing the bell when the terminal
		// starts up or reconnects
		setTimeout(() => {
			xterm.raw.onBell(() => {
				if (this._configHelper.config.enableBell) {
					this.statusList.add({
						id: TerminalStatus.Bell,
						severity: Severity.Warning,
						icon: Codicon.bell,
						tooltip: nls.localize('bellStatus', "Bell")
					}, this._configHelper.config.bellDuration);
				}
			});
		}, 1000);
		xterm.raw.onKey(e => this._onKey(e.key, e.domEvent));
		xterm.raw.onSelectionChange(async () => this._onSelectionChange());
		xterm.raw.buffer.onBufferChange(() => this._refreshAltBufferContextKey());

		this._processManager.onProcessData(e => this._onProcessData(e));
		xterm.raw.onData(async data => {
			await this._processManager.write(data);
			this._onDidInputData.fire(this);
		});
		xterm.raw.onBinary(data => this._processManager.processBinary(data));
		this.processReady.then(async () => {
			if (this._linkManager) {
				this._linkManager.processCwd = await this._processManager.getInitialCwd();
			}
		});
		// Init winpty compat and link handler after process creation as they rely on the
		// underlying process OS
		this._processManager.onProcessReady(async (processTraits) => {
			// If links are ready, do not re-create the manager.
			if (this._areLinksReady) {
				return;
			}

			if (this._processManager.os) {
				lineDataEventAddon.setOperatingSystem(this._processManager.os);
			}
			if (this._processManager.os === OperatingSystem.Windows) {
				xterm.raw.options.windowsMode = processTraits.requiresWindowsMode || false;
			}
			this._linkManager = this._instantiationService.createInstance(TerminalLinkManager, xterm, this._processManager!, this.capabilities);
			this._areLinksReady = true;
			this._onLinksReady.fire(this);
		});

		this._loadTypeAheadAddon(xterm);

		this._configurationService.onDidChangeConfiguration(e => {
			if (e.affectsConfiguration(TerminalSettingId.LocalEchoEnabled)) {
				this._loadTypeAheadAddon(xterm);
			}
		});

		this._pathService.userHome().then(userHome => {
			this._userHome = userHome.fsPath;
		});
		return xterm;
	}

	private _loadTypeAheadAddon(xterm: XtermTerminal): void {
		const enabled = this._configHelper.config.localEchoEnabled;
		const isRemote = !!this.remoteAuthority;
		if (enabled === 'off' || enabled === 'auto' && !isRemote) {
			return this._xtermTypeAheadAddon?.dispose();
		}
		if (this._xtermTypeAheadAddon) {
			return;
		}
		if (enabled === 'on' || (enabled === 'auto' && isRemote)) {
			this._xtermTypeAheadAddon = this._register(this._instantiationService.createInstance(TypeAheadAddon, this._processManager, this._configHelper));
			xterm.raw.loadAddon(this._xtermTypeAheadAddon);
		}
	}

	async showLinkQuickpick(): Promise<void> {
		if (!this._terminalLinkQuickpick) {
			this._terminalLinkQuickpick = this._instantiationService.createInstance(TerminalLinkQuickpick);
		}
		const links = await this._getLinks();
		if (!links) {
			return;
		}
		return await this._terminalLinkQuickpick.show(links);
	}

	private async _getLinks(): Promise<IDetectedLinks | undefined> {
		if (!this.areLinksReady || !this._linkManager) {
			throw new Error('terminal links are not ready, cannot generate link quick pick');
		}
		if (!this.xterm) {
			throw new Error('no xterm');
		}
		return this.xterm.getLinks(this._linkManager);
	}

	async openRecentLink(type: 'file' | 'web'): Promise<void> {
		if (!this.areLinksReady || !this._linkManager) {
			throw new Error('terminal links are not ready, cannot open a link');
		}
		if (!this.xterm) {
			throw new Error('no xterm');
		}
		this.xterm.openRecentLink(this._linkManager, type);
	}

	async runRecent(type: 'command' | 'cwd'): Promise<void> {
		const commands = this.capabilities.get(TerminalCapability.CommandDetection)?.commands;
		if (!commands || !this.xterm) {
			return;
		}
		type Item = IQuickPickItem & { command?: ITerminalCommand };
		const items: Item[] = [];
		if (type === 'command') {
			for (const { command, timestamp, cwd, exitCode, getOutput } of commands) {
				// trim off any whitespace and/or line endings
				const label = command.trim();
				if (label.length === 0) {
					continue;
				}
				let detail = '';
				if (cwd) {
					detail += `cwd: ${cwd} `;
				}
				if (exitCode) {
					// Since you cannot get the last command's exit code on pwsh, just whether it failed
					// or not, -1 is treated specially as simply failed
					if (exitCode === -1) {
						detail += 'failed';
					} else {
						detail += `exitCode: ${exitCode}`;
					}
				}
				detail = detail.trim();
				const iconClass = ThemeIcon.asClassName(Codicon.output);
				const buttons: IQuickInputButton[] = [{
					iconClass,
					tooltip: nls.localize('viewCommandOutput', "View Command Output"),
					alwaysVisible: true
				}];
				items.push({
					label,
					description: fromNow(timestamp, true),
					detail,
					id: timestamp.toString(),
					command: { command, timestamp, cwd, exitCode, getOutput },
					buttons
				});
			}
		} else {
			const cwds = this.capabilities.get(TerminalCapability.CwdDetection)?.cwds || [];
			for (const label of cwds) {
				items.push({ label });
			}
		}
		const result = await this._quickInputService.pick(items.reverse(), {
			onDidTriggerItemButton: (async e => {
				const output = e.item.command?.getOutput();
				if (output) {
					await this._clipboardService.writeText(output);
					await this._commandService.executeCommand('workbench.action.files.newUntitledFile');
					await this._commandService.executeCommand('editor.action.clipboardPasteAction');
				}
			})
		});
		if (result) {
			this.sendText(type === 'cwd' ? `cd ${result.label}` : result.label, true);
		}
	}

	detachFromElement(): void {
		this._wrapperElement?.remove();
		this._container = undefined;
	}

	attachToElement(container: HTMLElement): Promise<void> | void {
		// The container did not change, do nothing
		if (this._container === container) {
			return;
		}

		this._attachBarrier.open();

		// Attach has not occurred yet
		if (!this._wrapperElement) {
			return this._attachToElement(container);
		}
		this.xterm?.attachToElement(this._wrapperElement);

		// The container changed, reattach
		this._container = container;
		this._container.appendChild(this._wrapperElement);
		setTimeout(() => this._initDragAndDrop(container));
	}

	private async _attachToElement(container: HTMLElement): Promise<void> {
		if (this._wrapperElement) {
			throw new Error('The terminal instance has already been attached to a container');
		}

		this._container = container;
		this._wrapperElement = document.createElement('div');
		this._wrapperElement.classList.add('terminal-wrapper');
		const xtermElement = document.createElement('div');
		this._wrapperElement.appendChild(xtermElement);

		this._container.appendChild(this._wrapperElement);

		const xterm = await this._xtermReadyPromise;

		// Attach the xterm object to the DOM, exposing it to the smoke tests
		this._wrapperElement.xterm = xterm.raw;

		xterm.attachToElement(xtermElement);

		if (!xterm.raw.element || !xterm.raw.textarea) {
			throw new Error('xterm elements not set after open');
		}

		this._setAriaLabel(xterm.raw, this._instanceId, this._title);

		xterm.raw.attachCustomKeyEventHandler((event: KeyboardEvent): boolean => {
			// Disable all input if the terminal is exiting
			if (this._isExiting) {
				return false;
			}

			const standardKeyboardEvent = new StandardKeyboardEvent(event);
			const resolveResult = this._keybindingService.softDispatch(standardKeyboardEvent, standardKeyboardEvent.target);

			// Respect chords if the allowChords setting is set and it's not Escape. Escape is
			// handled specially for Zen Mode's Escape, Escape chord, plus it's important in
			// terminals generally
			const isValidChord = resolveResult?.enterChord && this._configHelper.config.allowChords && event.key !== 'Escape';
			if (this._keybindingService.inChordMode || isValidChord) {
				event.preventDefault();
				return false;
			}

			const SHOW_TERMINAL_CONFIG_PROMPT_KEY = 'terminal.integrated.showTerminalConfigPrompt';
			const EXCLUDED_KEYS = ['RightArrow', 'LeftArrow', 'UpArrow', 'DownArrow', 'Space', 'Meta', 'Control', 'Shift', 'Alt', '', 'Delete', 'Backspace', 'Tab'];

			// only keep track of input if prompt hasn't already been shown
			if (this._storageService.getBoolean(SHOW_TERMINAL_CONFIG_PROMPT_KEY, StorageScope.GLOBAL, true) &&
				!EXCLUDED_KEYS.includes(event.key) &&
				!event.ctrlKey &&
				!event.shiftKey &&
				!event.altKey) {
				this._hasHadInput = true;
			}

			// for keyboard events that resolve to commands described
			// within commandsToSkipShell, either alert or skip processing by xterm.js
			if (resolveResult && resolveResult.commandId && this._skipTerminalCommands.some(k => k === resolveResult.commandId) && !this._configHelper.config.sendKeybindingsToShell) {
				// don't alert when terminal is opened or closed
				if (this._storageService.getBoolean(SHOW_TERMINAL_CONFIG_PROMPT_KEY, StorageScope.GLOBAL, true) &&
					this._hasHadInput &&
					!TERMINAL_CREATION_COMMANDS.includes(resolveResult.commandId)) {
					this._notificationService.prompt(
						Severity.Info,
						nls.localize('keybindingHandling', "Some keybindings don't go to the terminal by default and are handled by {0} instead.", this._productService.nameLong),
						[
							{
								label: nls.localize('configureTerminalSettings', "Configure Terminal Settings"),
								run: () => {
									this._preferencesService.openSettings({ jsonEditor: false, query: `@id:${TerminalSettingId.CommandsToSkipShell},${TerminalSettingId.SendKeybindingsToShell},${TerminalSettingId.AllowChords}` });
								}
							} as IPromptChoice
						]
					);
					this._storageService.store(SHOW_TERMINAL_CONFIG_PROMPT_KEY, false, StorageScope.GLOBAL, StorageTarget.USER);
				}
				event.preventDefault();
				return false;
			}

			// Skip processing by xterm.js of keyboard events that match menu bar mnemonics
			if (this._configHelper.config.allowMnemonics && !isMacintosh && event.altKey) {
				return false;
			}

			// If tab focus mode is on, tab is not passed to the terminal
			if (TabFocus.getTabFocusMode() && event.keyCode === 9) {
				return false;
			}

			// Always have alt+F4 skip the terminal on Windows and allow it to be handled by the
			// system
			if (isWindows && event.altKey && event.key === 'F4' && !event.ctrlKey) {
				return false;
			}

			// Fallback to force ctrl+v to paste on browsers that do not support
			// navigator.clipboard.readText
			if (!BrowserFeatures.clipboard.readText && event.key === 'v' && event.ctrlKey) {
				return false;
			}

			return true;
		});
		this._register(dom.addDisposableListener(xterm.raw.element, 'mousedown', () => {
			// We need to listen to the mouseup event on the document since the user may release
			// the mouse button anywhere outside of _xterm.element.
			const listener = dom.addDisposableListener(document, 'mouseup', () => {
				// Delay with a setTimeout to allow the mouseup to propagate through the DOM
				// before evaluating the new selection state.
				setTimeout(() => this._refreshSelectionContextKey(), 0);
				listener.dispose();
			});
		}));
		this._register(dom.addDisposableListener(xterm.raw.element, 'touchstart', () => {
			xterm.raw.focus();
		}));

		// xterm.js currently drops selection on keyup as we need to handle this case.
		this._register(dom.addDisposableListener(xterm.raw.element, 'keyup', () => {
			// Wait until keyup has propagated through the DOM before evaluating
			// the new selection state.
			setTimeout(() => this._refreshSelectionContextKey(), 0);
		}));

		this._register(dom.addDisposableListener(xterm.raw.textarea, 'focus', () => {
			this._terminalFocusContextKey.set(true);
			if (this.shellType) {
				this._terminalShellTypeContextKey.set(this.shellType.toString());
			} else {
				this._terminalShellTypeContextKey.reset();
			}
			this._onDidFocus.fire(this);
		}));

		this._register(dom.addDisposableListener(xterm.raw.textarea, 'blur', () => {
			this._terminalFocusContextKey.reset();
			this._onDidBlur.fire(this);
			this._refreshSelectionContextKey();
		}));

		this._initDragAndDrop(container);

		this._widgetManager.attachToElement(xterm.raw.element);
		this._processManager.onProcessReady((e) => {
			this._linkManager?.setWidgetManager(this._widgetManager);
			this._workspaceFolder = path.basename(e.cwd.toString());
		});

		// const computedStyle = window.getComputedStyle(this._container);
		// const computedStyle = window.getComputedStyle(this._container.parentElement!);
		// const width = parseInt(computedStyle.getPropertyValue('width').replace('px', ''), 10);
		// const height = parseInt(computedStyle.getPropertyValue('height').replace('px', ''), 10);
		if (this._lastLayoutDimensions) {
			this.layout(this._lastLayoutDimensions);
		}
		this.setVisible(this._isVisible);
		this.updateConfig();

		// If IShellLaunchConfig.waitOnExit was true and the process finished before the terminal
		// panel was initialized.
		if (xterm.raw.getOption('disableStdin')) {
			this._attachPressAnyKeyToCloseListener(xterm.raw);
		}
	}

	private _initDragAndDrop(container: HTMLElement) {
		this._dndObserver?.dispose();
		const dndController = this._instantiationService.createInstance(TerminalInstanceDragAndDropController, container);
		dndController.onDropTerminal(e => this._onRequestAddInstanceToGroup.fire(e));
		dndController.onDropFile(async path => {
			this.focus();
			await this.sendPath(path, false);
		});
		this._dndObserver = new DragAndDropObserver(container, dndController);
	}

	hasSelection(): boolean {
		return this.xterm ? this.xterm.raw.hasSelection() : false;
	}

	async copySelection(): Promise<void> {
		const xterm = await this._xtermReadyPromise;
		if (this.hasSelection()) {
			await this._clipboardService.writeText(xterm.raw.getSelection());
		} else {
			this._notificationService.warn(nls.localize('terminal.integrated.copySelection.noSelection', 'The terminal has no selection to copy'));
		}
	}

	get selection(): string | undefined {
		return this.xterm && this.hasSelection() ? this.xterm.raw.getSelection() : undefined;
	}

	clearSelection(): void {
		this.xterm?.raw.clearSelection();
	}

	selectAll(): void {
		// Focus here to ensure the terminal context key is set
		this.xterm?.raw.focus();
		this.xterm?.raw.selectAll();
	}

	notifyFindWidgetFocusChanged(isFocused: boolean): void {
		if (!this.xterm) {
			return;
		}
		const terminalFocused = !isFocused && (document.activeElement === this.xterm.raw.textarea || document.activeElement === this.xterm.raw.element);
		this._terminalFocusContextKey.set(terminalFocused);
	}

	private _refreshAltBufferContextKey() {
		this._terminalAltBufferActiveContextKey.set(!!(this.xterm && this.xterm.raw.buffer.active === this.xterm.raw.buffer.alternate));
	}

	override dispose(immediate?: boolean): void {
		this._logService.trace(`terminalInstance#dispose (instanceId: ${this.instanceId})`);
		dispose(this._linkManager);
		this._linkManager = undefined;
		dispose(this._widgetManager);

		if (this.xterm?.raw.element) {
			this._hadFocusOnExit = this.hasFocus;
		}
		if (this._wrapperElement) {
			if (this._wrapperElement.xterm) {
				this._wrapperElement.xterm = undefined;
			}
			if (this._horizontalScrollbar) {
				this._horizontalScrollbar.dispose();
				this._horizontalScrollbar = undefined;
			}
		}
		this.xterm?.dispose();

		// HACK: Workaround for Firefox bug https://bugzilla.mozilla.org/show_bug.cgi?id=559561,
		// as 'blur' event in xterm.raw.textarea is not triggered on xterm.dispose()
		// See https://github.com/microsoft/vscode/issues/138358
		if (isFirefox) {
			this._terminalFocusContextKey.reset();
			this._terminalHasTextContextKey.reset();
			this._onDidBlur.fire(this);
		}

		if (this._pressAnyKeyToCloseListener) {
			this._pressAnyKeyToCloseListener.dispose();
			this._pressAnyKeyToCloseListener = undefined;
		}

		this._processManager.dispose(immediate);
		// Process manager dispose/shutdown doesn't fire process exit, trigger with undefined if it
		// hasn't happened yet
		this._onProcessExit(undefined);

		if (!this._isDisposed) {
			this._isDisposed = true;
			this._onDisposed.fire(this);
		}
		super.dispose();
	}

	async detachFromProcess(): Promise<void> {
		// Detach the process and dispose the instance, without the instance dispose the terminal
		// won't go away
		await this._processManager.detachFromProcess();
		this.dispose();
	}

	focus(force?: boolean): void {
		this._refreshAltBufferContextKey();
		if (!this.xterm) {
			return;
		}
		const selection = window.getSelection();
		if (!selection) {
			return;
		}
		const text = selection.toString();
		if (!text || force) {
			this.xterm.raw.focus();
		}
	}

	async focusWhenReady(force?: boolean): Promise<void> {
		await this._xtermReadyPromise;
		await this._attachBarrier.wait();
		this.focus(force);
	}

	async paste(): Promise<void> {
		if (!this.xterm) {
			return;
		}
		this.focus();
		this.xterm.raw.paste(await this._clipboardService.readText());
	}

	async pasteSelection(): Promise<void> {
		if (!this.xterm) {
			return;
		}
		this.focus();
		this.xterm.raw.paste(await this._clipboardService.readText('selection'));
	}

	async sendText(text: string, addNewLine: boolean): Promise<void> {
		// Normalize line endings to 'enter' press.
		text = text.replace(/\r?\n/g, '\r');
		if (addNewLine && text.substr(text.length - 1) !== '\r') {
			text += '\r';
		}

		// Send it to the process
		await this._processManager.write(text);
		this._onDidInputData.fire(this);
	}

	async sendPath(originalPath: string, addNewLine: boolean): Promise<void> {
		const preparedPath = await preparePathForShell(originalPath, this.shellLaunchConfig.executable, this.title, this.shellType, this._processManager.backend, this._processManager.os);
		return this.sendText(preparedPath, addNewLine);
	}

	setVisible(visible: boolean): void {
		this._isVisible = visible;
		if (this._wrapperElement) {
			this._wrapperElement.classList.toggle('active', visible);
		}
		if (visible && this.xterm) {
			// Resize to re-evaluate dimensions, this will ensure when switching to a terminal it is
			// using the most up to date dimensions (eg. when terminal is created in the background
			// using cached dimensions of a split terminal).
			this._resize();
			// Trigger a forced refresh of the viewport to sync the viewport and scroll bar. This is
			// necessary if the number of rows in the terminal has decreased while it was in the
			// background since scrollTop changes take no effect but the terminal's position does
			// change since the number of visible rows decreases.
			// This can likely be removed after https://github.com/xtermjs/xterm.js/issues/291 is
			// fixed upstream.
			this.xterm.forceRefresh();
		}
	}

	scrollDownLine(): void {
		this.xterm?.scrollDownLine();
	}

	scrollDownPage(): void {
		this.xterm?.scrollDownPage();
	}

	scrollToBottom(): void {
		this.xterm?.scrollToBottom();
	}

	scrollUpLine(): void {
		this.xterm?.scrollUpLine();
	}

	scrollUpPage(): void {
		this.xterm?.scrollUpPage();
	}

	scrollToTop(): void {
		this.xterm?.scrollToTop();
	}

	clearBuffer(): void {
		this.xterm?.clearBuffer();
	}

	private _refreshSelectionContextKey() {
		const isActive = !!this._viewsService.getActiveViewWithId(TERMINAL_VIEW_ID);
		let isEditorActive = false;
		const editor = this._editorService.activeEditor;
		if (editor) {
			isEditorActive = editor instanceof TerminalEditorInput;
		}
		this._terminalHasTextContextKey.set((isActive || isEditorActive) && this.hasSelection());
	}

	protected _createProcessManager(): TerminalProcessManager {
		const processManager = this._instantiationService.createInstance(TerminalProcessManager, this._instanceId, this._configHelper);
		this.capabilities.add(processManager.capabilities);
		processManager.onProcessReady(async (e) => {
			this._onProcessIdReady.fire(this);
			this._initialCwd = await this.getInitialCwd();
			// Set the initial name based on the _resolved_ shell launch config, this will also
			// ensure the resolved icon gets shown
			if (!this._labelComputer) {
				this._labelComputer = this._register(new TerminalLabelComputer(this._configHelper, this, this._workspaceContextService));
				this._labelComputer.onDidChangeLabel(e => {
					this._title = e.title;
					this._description = e.description;
					this._onTitleChanged.fire(this);
				});
			}
			if (this._shellLaunchConfig.name) {
				this.refreshTabLabels(this._shellLaunchConfig.name, TitleEventSource.Api);
			} else {
				// Listen to xterm.js' sequence title change event, trigger this async to ensure
				// _xtermReadyPromise is ready constructed since this is called from the ctor
				setTimeout(() => {
					this._xtermReadyPromise.then(xterm => {
						this._messageTitleDisposable = xterm.raw.onTitleChange(e => this._onTitleChange(e));
					});
				});
				this.refreshTabLabels(this._shellLaunchConfig.executable, TitleEventSource.Process);
			}
		});
		processManager.onProcessExit(exitCode => this._onProcessExit(exitCode));
		processManager.onDidChangeProperty(({ type, value }) => {
			switch (type) {
				case ProcessPropertyType.Cwd:
					this._cwd = value;
					this._labelComputer?.refreshLabel();
					break;
				case ProcessPropertyType.InitialCwd:
					this._initialCwd = value;
					this._cwd = this._initialCwd;
					this.refreshTabLabels(this.title, TitleEventSource.Api);
					break;
				case ProcessPropertyType.Title:
					this.refreshTabLabels(value ? value : '', TitleEventSource.Process);
					break;
				case ProcessPropertyType.OverrideDimensions:
					this.setOverrideDimensions(value, true);
					break;
				case ProcessPropertyType.ResolvedShellLaunchConfig:
					this._setResolvedShellLaunchConfig(value);
					break;
				case ProcessPropertyType.ShellType:
					this.setShellType(value);
					break;
				case ProcessPropertyType.HasChildProcesses:
					this._onDidChangeHasChildProcesses.fire(value);
					break;
			}
		});

		processManager.onProcessData(ev => {
			this._initialDataEvents?.push(ev.data);
			this._onData.fire(ev.data);
		});
		processManager.onEnvironmentVariableInfoChanged(e => this._onEnvironmentVariableInfoChanged(e));
		processManager.onPtyDisconnect(() => {
			if (this.xterm) {
				this.xterm.raw.options.disableStdin = true;
			}
			this.statusList.add({
				id: TerminalStatus.Disconnected,
				severity: Severity.Error,
				icon: Codicon.debugDisconnect,
				tooltip: nls.localize('disconnectStatus', "Lost connection to process")
			});
		});
		processManager.onPtyReconnect(() => {
			if (this.xterm) {
				this.xterm.raw.options.disableStdin = false;
			}
			this.statusList.remove(TerminalStatus.Disconnected);
		});

		return processManager;
	}

	private async _createProcess(): Promise<void> {
		if (this._isDisposed) {
			return;
		}

		const trusted = await this._trust();
		if (!trusted) {
			this._onProcessExit({ message: nls.localize('workspaceNotTrustedCreateTerminal', "Cannot launch a terminal process in an untrusted workspace") });
		}

		// Re-evaluate dimensions if the container has been set since the xterm instance was created
		if (this._container && this._cols === 0 && this._rows === 0) {
			this._initDimensions();
			this.xterm?.raw.resize(this._cols || Constants.DefaultCols, this._rows || Constants.DefaultRows);
		}

		const hadIcon = !!this.shellLaunchConfig.icon;
		const isBackendWindows = await this._backendIsWindows();
		const shellIntegration = injectShellIntegrationArgs(this._logService, this._configHelper.config.enableShellIntegration, this.shellLaunchConfig, isBackendWindows);
		this.shellLaunchConfig.args = shellIntegration.args;
		const enableShellIntegration = shellIntegration.enableShellIntegration;
		await this._processManager.createProcess(this._shellLaunchConfig, this._cols || Constants.DefaultCols, this._rows || Constants.DefaultRows, this._accessibilityService.isScreenReaderOptimized()).then(error => {
			if (error) {
				this._onProcessExit(error, enableShellIntegration);
			}
		});
		if (this.xterm?.shellIntegration) {
			this.capabilities.add(this.xterm?.shellIntegration.capabilities);
		}
		if (!hadIcon && this.shellLaunchConfig.icon || this.shellLaunchConfig.color) {
			this._onIconChanged.fire(this);
		}
	}

<<<<<<< HEAD
	private _updateArgsForShellIntegration(shellLaunchConfig: IShellLaunchConfig): { args: string | string[] | undefined, enableShellIntegration: boolean } {
		// Shell integration arg injection is disabled when:
		// - The global setting is disabled
		// - There is no executable (not sure what script to run)
		// - The terminal is used by a feature like tasks or debugging
		if (!this._configHelper.config.enableShellIntegration || !shellLaunchConfig.executable || shellLaunchConfig.isFeatureTerminal) {
			return { args: shellLaunchConfig.args, enableShellIntegration: false };
		}
		const loginArgs = ['-login', '-l'];
		const pwshImpliedArgs = ['-nol', '-l', '-nologo'];
		const originalArgs = shellLaunchConfig.args;
		const shell = path.basename(shellLaunchConfig.executable);
		let newArgs: string | string[] | undefined;
		if (isWindows) {
			if (shell === 'pwsh.exe') {
				if (!originalArgs || originalArgs === [] || (originalArgs?.length === 1 && pwshImpliedArgs.includes(originalArgs[0].toLowerCase()))) {
					newArgs = [
						'-noexit',
						'-command',
						'. \"${execInstallFolder}\\out\\vs\\workbench\\contrib\\terminal\\browser\\media\\shellIntegration.ps1\"'
					];
				} else if (originalArgs?.length === 1 && loginArgs.includes(originalArgs[0].toLowerCase())) {
					newArgs = [
						originalArgs[0],
						'-noexit',
						'-command',
						'. \"${execInstallFolder}\\out\\vs\\workbench\\contrib\\terminal\\browser\\media\\shellIntegration.ps1\"'
					];
				}
			}
		} else {
			switch (shell) {
				case 'bash':
					if (!originalArgs || originalArgs === []) {
						//TODO: support login args
						newArgs = ['--init-file', '${execInstallFolder}/out/vs/workbench/contrib/terminal/browser/media/ShellIntegration-bash.sh'];
					}
					break;
				case 'pwsh':
					if (!originalArgs || originalArgs === [] || (originalArgs.length === 1 && pwshImpliedArgs.includes(originalArgs[0].toLowerCase()))) {
						newArgs = ['-noexit', '-command', '. "${execInstallFolder}/out/vs/workbench/contrib/terminal/browser/media/shellIntegration.ps1"'];
					} else if (originalArgs.length === 1 && loginArgs.includes(originalArgs[0].toLowerCase())) {
						newArgs = [originalArgs[0], '-noexit', '-command', '. "${execInstallFolder}/out/vs/workbench/contrib/terminal/browser/media/shellIntegration.ps1"'];
					}
					break;
				case 'zsh':
					if (!originalArgs || originalArgs === []) {
						newArgs = ['-c', '"${execInstallFolder}/out/vs/workbench/contrib/terminal/browser/media/ShellIntegration-zsh.sh"; zsh -i'];
					} else if (originalArgs.length === 1 && loginArgs.includes(originalArgs[0].toLowerCase())) {
						newArgs = ['-c', '"${execInstallFolder}/out/vs/workbench/contrib/terminal/browser/media/ShellIntegration-zsh.sh"; zsh -il'];
					}
					break;
			}
			if (!newArgs) {
				this._logService.warn(nls.localize('shellIntegrationArgsPreventEnablingWarning', "Shell integration cannot be enabled when custom args {0} are provided for {1}."), originalArgs, shell);
=======
	private async _backendIsWindows(): Promise<boolean> {
		let os = OS;
		if (!!this.remoteAuthority) {
			const remoteEnv = await this._remoteAgentService.getEnvironment();
			if (!remoteEnv) {
				throw new Error(`Failed to get remote environment for remote authority "${this.remoteAuthority}"`);
>>>>>>> b686f7a4
			}
			os = remoteEnv.os;
		}
		return os === OperatingSystem.Windows;
	}

	private _onProcessData(ev: IProcessDataEvent): void {
		const messageId = ++this._latestXtermWriteData;
		if (ev.trackCommit) {
			ev.writePromise = new Promise<void>(r => {
				this.xterm?.raw.write(ev.data, () => {
					this._latestXtermParseData = messageId;
					this._processManager.acknowledgeDataEvent(ev.data.length);
					r();
				});
			});
		} else {
			this.xterm?.raw.write(ev.data, () => {
				this._latestXtermParseData = messageId;
				this._processManager.acknowledgeDataEvent(ev.data.length);
			});
		}
	}

	/**
	 * Called when either a process tied to a terminal has exited or when a terminal renderer
	 * simulates a process exiting (e.g. custom execution task).
	 * @param exitCode The exit code of the process, this is undefined when the terminal was exited
	 * through user action.
	 */
	private async _onProcessExit(exitCodeOrError?: number | ITerminalLaunchError, shellIntegrationAttempted?: boolean): Promise<void> {
		// Prevent dispose functions being triggered multiple times
		if (this._isExiting) {
			return;
		}

		this._isExiting = true;

		await this._flushXtermData();
		this._logService.debug(`Terminal process exit (instanceId: ${this.instanceId}) with code ${this._exitCode}`);

		const parsedExitResult = parseExitResult(exitCodeOrError, this.shellLaunchConfig, this._processManager.processState, this._initialCwd, shellIntegrationAttempted);
		this._exitCode = parsedExitResult?.code;
		const exitMessage = parsedExitResult?.message;

		this._logService.debug(`Terminal process exit (instanceId: ${this.instanceId}) state ${this._processManager.processState}`);

		// Only trigger wait on exit when the exit was *not* triggered by the
		// user (via the `workbench.action.terminal.kill` command).
		if (this._shellLaunchConfig.waitOnExit && this._processManager.processState !== ProcessState.KilledByUser) {
			this._xtermReadyPromise.then(xterm => {
				if (exitMessage) {
					xterm.raw.writeln(exitMessage);
				}
				if (typeof this._shellLaunchConfig.waitOnExit === 'string') {
					xterm.raw.write(formatMessageForTerminal(this._shellLaunchConfig.waitOnExit));
				}
				// Disable all input if the terminal is exiting and listen for next keypress
				xterm.raw.options.disableStdin = true;
				if (xterm.raw.textarea) {
					this._attachPressAnyKeyToCloseListener(xterm.raw);
				}
			});
		} else {
			this.dispose();
			if (exitMessage) {
				const failedDuringLaunch = this._processManager.processState === ProcessState.KilledDuringLaunch;
				if (failedDuringLaunch || this._configHelper.config.showExitAlert) {
					// Always show launch failures
					this._notificationService.notify({
						message: exitMessage,
						severity: Severity.Error,
						actions: { primary: [this._instantiationService.createInstance(TerminalLaunchHelpAction)] }
					});
				} else {
					// Log to help surface the error in case users report issues with showExitAlert
					// disabled
					this._logService.warn(exitMessage);
				}
			}
		}

		// First onExit to consumers, this can happen after the terminal has already been disposed.
		this._onExit.fire(this._exitCode);

		// Dispose of the onExit event if the terminal will not be reused again
		if (this._isDisposed) {
			this._onExit.dispose();
		}
	}

	/**
	 * Ensure write calls to xterm.js have finished before resolving.
	 */
	private _flushXtermData(): Promise<void> {
		if (this._latestXtermWriteData === this._latestXtermParseData) {
			return Promise.resolve();
		}
		let retries = 0;
		return new Promise<void>(r => {
			const interval = setInterval(() => {
				if (this._latestXtermWriteData === this._latestXtermParseData || ++retries === 5) {
					clearInterval(interval);
					r();
				}
			}, 20);
		});
	}

	private _attachPressAnyKeyToCloseListener(xterm: XTermTerminal) {
		if (xterm.textarea && !this._pressAnyKeyToCloseListener) {
			this._pressAnyKeyToCloseListener = dom.addDisposableListener(xterm.textarea, 'keypress', (event: KeyboardEvent) => {
				if (this._pressAnyKeyToCloseListener) {
					this._pressAnyKeyToCloseListener.dispose();
					this._pressAnyKeyToCloseListener = undefined;
					this.dispose();
					event.preventDefault();
				}
			});
		}
	}

	async reuseTerminal(shell: IShellLaunchConfig, reset: boolean = false): Promise<void> {
		// Unsubscribe any key listener we may have.
		this._pressAnyKeyToCloseListener?.dispose();
		this._pressAnyKeyToCloseListener = undefined;

		if (this.xterm) {
			if (!reset) {
				// Ensure new processes' output starts at start of new line
				await new Promise<void>(r => this.xterm!.raw.write('\n\x1b[G', r));
			}

			// Print initialText if specified
			if (shell.initialText) {
				await new Promise<void>(r => this.xterm!.raw.writeln(shell.initialText!, r));
			}

			// Clean up waitOnExit state
			if (this._isExiting && this._shellLaunchConfig.waitOnExit) {
				this.xterm.raw.options.disableStdin = false;
				this._isExiting = false;
			}
		}

		// Dispose the environment info widget if it exists
		this.statusList.remove(TerminalStatus.RelaunchNeeded);
		this._environmentInfo?.disposable.dispose();
		this._environmentInfo = undefined;

		if (!reset) {
			// HACK: Force initialText to be non-falsy for reused terminals such that the
			// conptyInheritCursor flag is passed to the node-pty, this flag can cause a Window to stop
			// responding in Windows 10 1903 so we only want to use it when something is definitely written
			// to the terminal.
			shell.initialText = ' ';
		}

		// Set the new shell launch config
		this._shellLaunchConfig = shell; // Must be done before calling _createProcess()

		await this._processManager.relaunch(this._shellLaunchConfig, this._cols || Constants.DefaultCols, this._rows || Constants.DefaultRows, this._accessibilityService.isScreenReaderOptimized(), reset).then(error => {
			if (error) {
				this._onProcessExit(error);
			}
		});

		this._xtermTypeAheadAddon?.reset();
	}

	@debounce(1000)
	relaunch(): void {
		this.reuseTerminal(this._shellLaunchConfig, true);
	}

	private _onTitleChange(title: string): void {
		if (this.isTitleSetByProcess) {
			this.refreshTabLabels(title, TitleEventSource.Sequence);
		}
	}

	private async _trust(): Promise<boolean> {
		return (await this._workspaceTrustRequestService.requestWorkspaceTrust(
			{
				message: nls.localize('terminal.requestTrust', "Creating a terminal process requires executing code")
			})) === true;
	}

	private _onKey(key: string, ev: KeyboardEvent): void {
		const event = new StandardKeyboardEvent(ev);

		if (event.equals(KeyCode.Enter)) {
			this._updateProcessCwd();
		}
	}

	private async _onSelectionChange(): Promise<void> {
		if (this._configurationService.getValue(TerminalSettingId.CopyOnSelection)) {
			if (this.hasSelection()) {
				await this.copySelection();
			}
		}
	}

	@debounce(2000)
	private async _updateProcessCwd(): Promise<string> {
		// reset cwd if it has changed, so file based url paths can be resolved
		const cwd = await this.refreshProperty(ProcessPropertyType.Cwd);
		if (typeof cwd !== 'string') {
			throw new Error('cwd is not a string');
		}
		if (cwd && this._linkManager) {
			this._linkManager.processCwd = cwd;
		}
		return cwd;
	}

	updateConfig(): void {
		this._setCommandsToSkipShell(this._configHelper.config.commandsToSkipShell);
		this._refreshEnvironmentVariableInfoWidgetState(this._processManager.environmentVariableInfo);
	}

	private async _updateUnicodeVersion(): Promise<void> {
		this._processManager.setUnicodeVersion(this._configHelper.config.unicodeVersion);
	}

	updateAccessibilitySupport(): void {
		const isEnabled = this._accessibilityService.isScreenReaderOptimized();
		if (isEnabled) {
			this._navigationModeAddon = new NavigationModeAddon(this._terminalA11yTreeFocusContextKey);
			this.xterm!.raw.loadAddon(this._navigationModeAddon);
		} else {
			this._navigationModeAddon?.dispose();
			this._navigationModeAddon = undefined;
		}
		this.xterm!.raw.options.screenReaderMode = isEnabled;
	}

	private _setCommandsToSkipShell(commands: string[]): void {
		const excludeCommands = commands.filter(command => command[0] === '-').map(command => command.slice(1));
		this._skipTerminalCommands = DEFAULT_COMMANDS_TO_SKIP_SHELL.filter(defaultCommand => {
			return excludeCommands.indexOf(defaultCommand) === -1;
		}).concat(commands);
	}

	layout(dimension: dom.Dimension): void {
		this._lastLayoutDimensions = dimension;
		if (this.disableLayout) {
			return;
		}

		// Don't layout if dimensions are invalid (eg. the container is not attached to the DOM or
		// if display: none
		if (dimension.width <= 0 || dimension.height <= 0) {
			return;
		}

		// Evaluate columns and rows, exclude the wrapper element's margin
		const terminalWidth = this._evaluateColsAndRows(dimension.width, dimension.height);
		if (!terminalWidth) {
			return;
		}

		this._resize();

		// Signal the container is ready
		this._containerReadyBarrier.open();
	}

	@debounce(50)
	private async _resize(): Promise<void> {
		this._resizeNow(false);
	}

	private async _resizeNow(immediate: boolean): Promise<void> {
		let cols = this.cols;
		let rows = this.rows;

		if (this.xterm) {
			// Only apply these settings when the terminal is visible so that
			// the characters are measured correctly.
			if (this._isVisible && this._layoutSettingsChanged) {
				const font = this.xterm.getFont();
				const config = this._configHelper.config;
				this.xterm.raw.options.letterSpacing = font.letterSpacing;
				this.xterm.raw.options.lineHeight = font.lineHeight;
				this.xterm.raw.options.fontSize = font.fontSize;
				this.xterm.raw.options.fontFamily = font.fontFamily;
				this.xterm.raw.options.fontWeight = config.fontWeight;
				this.xterm.raw.options.fontWeightBold = config.fontWeightBold;

				// Any of the above setting changes could have changed the dimensions of the
				// terminal, re-evaluate now.
				this._initDimensions();
				cols = this.cols;
				rows = this.rows;

				this._layoutSettingsChanged = false;
			}

			if (isNaN(cols) || isNaN(rows)) {
				return;
			}

			if (cols !== this.xterm.raw.cols || rows !== this.xterm.raw.rows) {
				if (this._fixedRows || this._fixedCols) {
					await this.updateProperty(ProcessPropertyType.FixedDimensions, { cols: this._fixedCols, rows: this._fixedRows });
				}
				this._onDimensionsChanged.fire();
			}

			this.xterm.raw.resize(cols, rows);
			TerminalInstance._lastKnownGridDimensions = { cols, rows };

			if (this._isVisible) {
				this.xterm.forceUnpause();
			}
		}

		if (immediate) {
			// do not await, call setDimensions synchronously
			this._processManager.setDimensions(cols, rows, true);
		} else {
			await this._processManager.setDimensions(cols, rows);
		}
	}

	setShellType(shellType: TerminalShellType) {
		this._shellType = shellType;
	}

	private _setAriaLabel(xterm: XTermTerminal | undefined, terminalId: number, title: string | undefined): void {
		if (xterm && xterm.textarea) {
			let label: string;
			if (title && title.length > 0) {
				label = nls.localize('terminalTextBoxAriaLabelNumberAndTitle', "Terminal {0}, {1}", terminalId, title);
			} else {
				label = nls.localize('terminalTextBoxAriaLabel', "Terminal {0}", terminalId);
			}
			const navigateUpKeybinding = this._keybindingService.lookupKeybinding(TerminalCommandId.NavigationModeFocusPrevious)?.getLabel();
			const navigateDownKeybinding = this._keybindingService.lookupKeybinding(TerminalCommandId.NavigationModeFocusNext)?.getLabel();
			if (navigateUpKeybinding && navigateDownKeybinding) {
				label += `\n${nls.localize('terminalNavigationMode', "Use {0} and {1} to navigate the terminal buffer", navigateUpKeybinding, navigateDownKeybinding)}`;
			}
			xterm.textarea.setAttribute('aria-label', label);
		}
	}

	refreshTabLabels(title: string | undefined, eventSource: TitleEventSource): void {
		const reset = !title;
		title = this._updateTitleProperties(title, eventSource);
		const titleChanged = title !== this._title;
		this._title = title;
		this._labelComputer?.refreshLabel(reset);
		this._setAriaLabel(this.xterm?.raw, this._instanceId, this._title);

		if (this._titleReadyComplete) {
			this._titleReadyComplete(title);
			this._titleReadyComplete = undefined;
		}

		if (titleChanged) {
			this._onTitleChanged.fire(this);
		}
	}

	private _updateTitleProperties(title: string | undefined, eventSource: TitleEventSource): string {
		if (!title) {
			return this._processName;
		}
		switch (eventSource) {
			case TitleEventSource.Process:
				if (this._processManager.os === OperatingSystem.Windows) {
					// Extract the file name without extension
					title = path.win32.parse(title).name;
				} else {
					const firstSpaceIndex = title.indexOf(' ');
					if (title.startsWith('/')) {
						title = path.basename(title);
					} else if (firstSpaceIndex > -1) {
						title = title.substring(0, firstSpaceIndex);
					}
				}
				this._processName = title;
				break;
			case TitleEventSource.Api:
				// If the title has not been set by the API or the rename command, unregister the handler that
				// automatically updates the terminal name
				this._staticTitle = title;
				dispose(this._messageTitleDisposable);
				this._messageTitleDisposable = undefined;
				break;
			case TitleEventSource.Sequence:
				// On Windows, some shells will fire this with the full path which we want to trim
				// to show just the file name. This should only happen if the title looks like an
				// absolute Windows file path
				this._sequence = title;
				if (this._processManager.os === OperatingSystem.Windows) {
					if (title.match(/^[a-zA-Z]:\\.+\.[a-zA-Z]{1,3}/)) {
						title = path.win32.parse(title).name;
						this._sequence = title;
					} else {
						this._sequence = undefined;
					}
				}
				break;
		}
		this._titleSource = eventSource;
		return title;
	}

	waitForTitle(): Promise<string> {
		return this._titleReadyPromise;
	}

	setOverrideDimensions(dimensions: ITerminalDimensionsOverride | undefined, immediate: boolean = false): void {
		if (this._dimensionsOverride && this._dimensionsOverride.forceExactSize && !dimensions && this._rows === 0 && this._cols === 0) {
			// this terminal never had a real size => keep the last dimensions override exact size
			this._cols = this._dimensionsOverride.cols;
			this._rows = this._dimensionsOverride.rows;
		}
		this._dimensionsOverride = dimensions;
		if (immediate) {
			this._resizeNow(true);
		} else {
			this._resize();
		}
	}

	async setFixedDimensions(): Promise<void> {
		const cols = await this._quickInputService.input({
			title: nls.localize('setTerminalDimensionsColumn', "Set Fixed Dimensions: Column"),
			placeHolder: 'Enter a number of columns or leave empty for automatic width',
			validateInput: async (text) => text.length > 0 && !text.match(/^\d+$/) ? { content: 'Enter a number or leave empty size automatically', severity: Severity.Error } : undefined
		});
		if (cols === undefined) {
			return;
		}
		this._fixedCols = this._parseFixedDimension(cols);
		this._labelComputer?.refreshLabel();
		this._terminalHasFixedWidth.set(!!this._fixedCols);
		const rows = await this._quickInputService.input({
			title: nls.localize('setTerminalDimensionsRow', "Set Fixed Dimensions: Row"),
			placeHolder: 'Enter a number of rows or leave empty for automatic height',
			validateInput: async (text) => text.length > 0 && !text.match(/^\d+$/) ? { content: 'Enter a number or leave empty size automatically', severity: Severity.Error } : undefined
		});
		if (rows === undefined) {
			return;
		}
		this._fixedRows = this._parseFixedDimension(rows);
		this._labelComputer?.refreshLabel();
		await this._refreshScrollbar();
		this._resize();
		this.focus();
	}

	private _parseFixedDimension(value: string): number | undefined {
		if (value === '') {
			return undefined;
		}
		const parsed = parseInt(value);
		if (parsed <= 0) {
			throw new Error(`Could not parse dimension "${value}"`);
		}
		return parsed;
	}

	async toggleSizeToContentWidth(): Promise<void> {
		if (!this.xterm?.raw.buffer.active) {
			return;
		}
		if (this._hasScrollBar) {
			this._terminalHasFixedWidth.set(false);
			this._fixedCols = undefined;
			this._fixedRows = undefined;
			this._hasScrollBar = false;
			this._initDimensions();
			await this._resize();
		} else {
			// Fixed columns should be at least xterm.js' regular column count
			const proposedCols = Math.max(this.maxCols, Math.min(this.xterm.getLongestViewportWrappedLineLength(), Constants.MaxSupportedCols));
			// Don't switch to fixed dimensions if the content already fits as it makes the scroll
			// bar look bad being off the edge
			if (proposedCols > this.xterm.raw.cols) {
				this._fixedCols = proposedCols;
			}
		}
		await this._refreshScrollbar();
		this._labelComputer?.refreshLabel();
		this.focus();
	}

	private _refreshScrollbar(): Promise<void> {
		if (this._fixedCols || this._fixedRows) {
			return this._addScrollbar();
		}
		return this._removeScrollbar();
	}

	private async _addScrollbar(): Promise<void> {
		const charWidth = (this.xterm ? this.xterm.getFont() : this._configHelper.getFont()).charWidth;
		if (!this.xterm?.raw.element || !this._wrapperElement || !this._container || !charWidth || !this._fixedCols) {
			return;
		}
		this._wrapperElement.classList.add('fixed-dims');
		this._hasScrollBar = true;
		this._initDimensions();
		// Always remove a row to make room for the scroll bar
		this._fixedRows = this._rows - 1;
		await this._resize();
		this._terminalHasFixedWidth.set(true);
		if (!this._horizontalScrollbar) {
			this._horizontalScrollbar = this._register(new DomScrollableElement(this._wrapperElement, {
				vertical: ScrollbarVisibility.Hidden,
				horizontal: ScrollbarVisibility.Auto,
				useShadows: false,
				scrollYToX: false,
				consumeMouseWheelIfScrollbarIsNeeded: false
			}));
			this._container.appendChild(this._horizontalScrollbar.getDomNode());
		}
		this._horizontalScrollbar.setScrollDimensions({
			width: this.xterm.raw.element.clientWidth,
			scrollWidth: this._fixedCols * charWidth + 40 // Padding + scroll bar
		});
		this._horizontalScrollbar.getDomNode().style.paddingBottom = '16px';

		// work around for https://github.com/xtermjs/xterm.js/issues/3482
		if (isWindows) {
			for (let i = this.xterm.raw.buffer.active.viewportY; i < this.xterm.raw.buffer.active.length; i++) {
				let line = this.xterm.raw.buffer.active.getLine(i);
				(line as any)._line.isWrapped = false;
			}
		}
	}

	private async _removeScrollbar(): Promise<void> {
		if (!this._container || !this._wrapperElement || !this._horizontalScrollbar) {
			return;
		}
		this._horizontalScrollbar.getDomNode().remove();
		this._horizontalScrollbar.dispose();
		this._horizontalScrollbar = undefined;
		this._wrapperElement.remove();
		this._wrapperElement.classList.remove('fixed-dims');
		this._container.appendChild(this._wrapperElement);
	}

	private _setResolvedShellLaunchConfig(shellLaunchConfig: IShellLaunchConfig): void {
		this._shellLaunchConfig.args = shellLaunchConfig.args;
		this._shellLaunchConfig.cwd = shellLaunchConfig.cwd;
		this._shellLaunchConfig.executable = shellLaunchConfig.executable;
		this._shellLaunchConfig.env = shellLaunchConfig.env;
	}

	showEnvironmentInfoHover(): void {
		if (this._environmentInfo) {
			this._environmentInfo.widget.focus();
		}
	}

	private _onEnvironmentVariableInfoChanged(info: IEnvironmentVariableInfo): void {
		if (info.requiresAction) {
			this.xterm?.raw.textarea?.setAttribute('aria-label', nls.localize('terminalStaleTextBoxAriaLabel', "Terminal {0} environment is stale, run the 'Show Environment Information' command for more information", this._instanceId));
		}
		this._refreshEnvironmentVariableInfoWidgetState(info);
	}

	private _refreshEnvironmentVariableInfoWidgetState(info?: IEnvironmentVariableInfo): void {
		// Check if the widget should not exist
		if (
			!info ||
			this._configHelper.config.environmentChangesIndicator === 'off' ||
			this._configHelper.config.environmentChangesIndicator === 'warnonly' && !info.requiresAction
		) {
			this.statusList.remove(TerminalStatus.RelaunchNeeded);
			this._environmentInfo?.disposable.dispose();
			this._environmentInfo = undefined;
			return;
		}

		// Recreate the process if the terminal has not yet been interacted with and it's not a
		// special terminal (eg. task, extension terminal)
		if (
			info.requiresAction &&
			this._configHelper.config.environmentChangesRelaunch &&
			!this._processManager.hasWrittenData &&
			!this._shellLaunchConfig.isFeatureTerminal &&
			!this._shellLaunchConfig.customPtyImplementation
			&& !this._shellLaunchConfig.isExtensionOwnedTerminal &&
			!this._shellLaunchConfig.attachPersistentProcess
		) {
			this.relaunch();
			return;
		}

		// (Re-)create the widget
		this._environmentInfo?.disposable.dispose();
		const widget = this._instantiationService.createInstance(EnvironmentVariableInfoWidget, info);
		const disposable = this._widgetManager.attachWidget(widget);
		if (info.requiresAction) {
			this.statusList.add({
				id: TerminalStatus.RelaunchNeeded,
				severity: Severity.Warning,
				icon: Codicon.warning,
				tooltip: info.getInfo(),
				hoverActions: info.getActions ? info.getActions() : undefined
			});
		}
		if (disposable) {
			this._environmentInfo = { widget, disposable };
		}
	}

	async toggleEscapeSequenceLogging(): Promise<boolean> {
		const xterm = await this._xtermReadyPromise;
		xterm.raw.options.logLevel = xterm.raw.options.logLevel === 'debug' ? 'info' : 'debug';
		return xterm.raw.options.logLevel === 'debug';
	}

	async getInitialCwd(): Promise<string> {
		if (!this._initialCwd) {
			this._initialCwd = await this._processManager.getInitialCwd();
		}
		return this._initialCwd;
	}

	async getCwd(): Promise<string> {
		if (this.capabilities.has(TerminalCapability.CwdDetection)) {
			return this.capabilities.get(TerminalCapability.CwdDetection)!.getCwd();
		} else if (this.capabilities.has(TerminalCapability.NaiveCwdDetection)) {
			return this.capabilities.get(TerminalCapability.NaiveCwdDetection)!.getCwd();
		}
		return await this._processManager.getInitialCwd();
	}

	async refreshProperty<T extends ProcessPropertyType>(type: T): Promise<IProcessPropertyMap[T]> {
		await this.processReady;
		return this._processManager.refreshProperty(type);
	}

	async updateProperty<T extends ProcessPropertyType>(type: T, value: IProcessPropertyMap[T]): Promise<void> {
		return this._processManager.updateProperty(type, value);
	}

	registerLinkProvider(provider: ITerminalExternalLinkProvider): IDisposable {
		if (!this._linkManager) {
			throw new Error('TerminalInstance.registerLinkProvider before link manager was ready');
		}
		return this._linkManager.registerExternalLinkProvider(this, provider);
	}

	async rename(title?: string | 'triggerQuickpick') {
		if (title === 'triggerQuickpick') {
			title = await this._quickInputService.input({
				value: this.title,
				prompt: nls.localize('workbench.action.terminal.rename.prompt', "Enter terminal name"),
			});
		}
		this.refreshTabLabels(title, TitleEventSource.Api);
	}

	async changeIcon() {
		type Item = IQuickPickItem & { icon: TerminalIcon };
		const items: Item[] = [];
		for (const icon of Codicon.getAll()) {
			items.push({ label: `$(${icon.id})`, description: `${icon.id}`, icon });
		}
		const result = await this._quickInputService.pick(items, {
			matchOnDescription: true
		});
		if (result) {
			this._icon = result.icon;
			this._onIconChanged.fire(this);
		}
	}

	async changeColor() {
		const icon = this._getIcon();
		if (!icon) {
			return;
		}
		const colorTheme = this._themeService.getColorTheme();
		const standardColors: string[] = getStandardColors(colorTheme);
		const styleElement = getColorStyleElement(colorTheme);
		const items: (IQuickPickItem | IQuickPickSeparator)[] = [];
		for (const colorKey of standardColors) {
			const colorClass = getColorClass(colorKey);
			items.push({
				label: `$(${Codicon.circleFilled.id}) ${colorKey.replace('terminal.ansi', '')}`, id: colorKey, description: colorKey, iconClasses: [colorClass]
			});
		}
		items.push({ type: 'separator' });
		const showAllColorsItem = { label: 'Reset to default' };
		items.push(showAllColorsItem);
		document.body.appendChild(styleElement);

		const quickPick = this._quickInputService.createQuickPick();
		quickPick.items = items;
		quickPick.matchOnDescription = true;
		quickPick.show();
		const disposables: IDisposable[] = [];
		const result = await new Promise<IQuickPickItem | undefined>(r => {
			disposables.push(quickPick.onDidHide(() => r(undefined)));
			disposables.push(quickPick.onDidAccept(() => r(quickPick.selectedItems[0])));
		});
		dispose(disposables);

		if (result) {
			this.shellLaunchConfig.color = result.id;
			this._onIconChanged.fire(this);
		}

		quickPick.hide();
		document.body.removeChild(styleElement);
	}
}

class TerminalInstanceDragAndDropController extends Disposable implements IDragAndDropObserverCallbacks {
	private _dropOverlay?: HTMLElement;

	private readonly _onDropFile = new Emitter<string>();
	get onDropFile(): Event<string> { return this._onDropFile.event; }
	private readonly _onDropTerminal = new Emitter<IRequestAddInstanceToGroupEvent>();
	get onDropTerminal(): Event<IRequestAddInstanceToGroupEvent> { return this._onDropTerminal.event; }

	constructor(
		private readonly _container: HTMLElement,
		@IViewDescriptorService private readonly _viewDescriptorService: IViewDescriptorService,
	) {
		super();
		this._register(toDisposable(() => this._clearDropOverlay()));
	}

	private _clearDropOverlay() {
		if (this._dropOverlay && this._dropOverlay.parentElement) {
			this._dropOverlay.parentElement.removeChild(this._dropOverlay);
		}
		this._dropOverlay = undefined;
	}

	onDragEnter(e: DragEvent) {
		if (!containsDragType(e, DataTransfers.FILES, DataTransfers.RESOURCES, DataTransfers.TERMINALS, CodeDataTransfers.FILES)) {
			return;
		}

		if (!this._dropOverlay) {
			this._dropOverlay = document.createElement('div');
			this._dropOverlay.classList.add('terminal-drop-overlay');
		}

		// Dragging terminals
		if (containsDragType(e, DataTransfers.TERMINALS)) {
			const side = this._getDropSide(e);
			this._dropOverlay.classList.toggle('drop-before', side === 'before');
			this._dropOverlay.classList.toggle('drop-after', side === 'after');
		}

		if (!this._dropOverlay.parentElement) {
			this._container.appendChild(this._dropOverlay);
		}
	}
	onDragLeave(e: DragEvent) {
		this._clearDropOverlay();
	}

	onDragEnd(e: DragEvent) {
		this._clearDropOverlay();
	}

	onDragOver(e: DragEvent) {
		if (!e.dataTransfer || !this._dropOverlay) {
			return;
		}

		// Dragging terminals
		if (containsDragType(e, DataTransfers.TERMINALS)) {
			const side = this._getDropSide(e);
			this._dropOverlay.classList.toggle('drop-before', side === 'before');
			this._dropOverlay.classList.toggle('drop-after', side === 'after');
		}

		this._dropOverlay.style.opacity = '1';
	}

	async onDrop(e: DragEvent) {
		this._clearDropOverlay();

		if (!e.dataTransfer) {
			return;
		}

		const terminalResources = getTerminalResourcesFromDragEvent(e);
		if (terminalResources) {
			for (const uri of terminalResources) {
				const side = this._getDropSide(e);
				this._onDropTerminal.fire({ uri, side });
			}
			return;
		}

		// Check if files were dragged from the tree explorer
		let path: string | undefined;
		const rawResources = e.dataTransfer.getData(DataTransfers.RESOURCES);
		if (rawResources) {
			path = URI.parse(JSON.parse(rawResources)[0]).fsPath;
		}

		const rawCodeFiles = e.dataTransfer.getData(CodeDataTransfers.FILES);
		if (!path && rawCodeFiles) {
			path = URI.file(JSON.parse(rawCodeFiles)[0]).fsPath;
		}

		if (!path && e.dataTransfer.files.length > 0 && e.dataTransfer.files[0].path /* Electron only */) {
			// Check if the file was dragged from the filesystem
			path = URI.file(e.dataTransfer.files[0].path).fsPath;
		}

		if (!path) {
			return;
		}

		this._onDropFile.fire(path);
	}

	private _getDropSide(e: DragEvent): 'before' | 'after' {
		const target = this._container;
		if (!target) {
			return 'after';
		}

		const rect = target.getBoundingClientRect();
		return this._getViewOrientation() === Orientation.HORIZONTAL
			? (e.clientX - rect.left < rect.width / 2 ? 'before' : 'after')
			: (e.clientY - rect.top < rect.height / 2 ? 'before' : 'after');
	}

	private _getViewOrientation(): Orientation {
		const terminalLocation = this._viewDescriptorService.getViewLocationById(TERMINAL_VIEW_ID);
		return terminalLocation === ViewContainerLocation.Panel
			? Orientation.HORIZONTAL
			: Orientation.VERTICAL;
	}
}

registerThemingParticipant((theme: IColorTheme, collector: ICssStyleCollector) => {
	// Border
	const border = theme.getColor(activeContrastBorder);
	if (border) {
		collector.addRule(`
			.monaco-workbench.hc-black .editor-instance .xterm.focus::before,
			.monaco-workbench.hc-black .pane-body.integrated-terminal .xterm.focus::before,
			.monaco-workbench.hc-black .editor-instance .xterm:focus::before,
			.monaco-workbench.hc-black .pane-body.integrated-terminal .xterm:focus::before { border-color: ${border}; }`
		);
	}

	// Scrollbar
	const scrollbarSliderBackgroundColor = theme.getColor(scrollbarSliderBackground);
	if (scrollbarSliderBackgroundColor) {
		collector.addRule(`
			.monaco-workbench .editor-instance .find-focused .xterm .xterm-viewport,
			.monaco-workbench .pane-body.integrated-terminal .find-focused .xterm .xterm-viewport,
			.monaco-workbench .editor-instance .xterm.focus .xterm-viewport,
			.monaco-workbench .pane-body.integrated-terminal .xterm.focus .xterm-viewport,
			.monaco-workbench .editor-instance .xterm:focus .xterm-viewport,
			.monaco-workbench .pane-body.integrated-terminal .xterm:focus .xterm-viewport,
			.monaco-workbench .editor-instance .xterm:hover .xterm-viewport,
			.monaco-workbench .pane-body.integrated-terminal .xterm:hover .xterm-viewport { background-color: ${scrollbarSliderBackgroundColor} !important; }
			.monaco-workbench .editor-instance .xterm-viewport,
			.monaco-workbench .pane-body.integrated-terminal .xterm-viewport { scrollbar-color: ${scrollbarSliderBackgroundColor} transparent; }
		`);
	}

	const scrollbarSliderHoverBackgroundColor = theme.getColor(scrollbarSliderHoverBackground);
	if (scrollbarSliderHoverBackgroundColor) {
		collector.addRule(`
			.monaco-workbench .editor-instance .xterm .xterm-viewport::-webkit-scrollbar-thumb:hover,
			.monaco-workbench .pane-body.integrated-terminal .xterm .xterm-viewport::-webkit-scrollbar-thumb:hover { background-color: ${scrollbarSliderHoverBackgroundColor}; }
			.monaco-workbench .editor-instance .xterm-viewport:hover,
			.monaco-workbench .pane-body.integrated-terminal .xterm-viewport:hover { scrollbar-color: ${scrollbarSliderHoverBackgroundColor} transparent; }
		`);
	}

	const scrollbarSliderActiveBackgroundColor = theme.getColor(scrollbarSliderActiveBackground);
	if (scrollbarSliderActiveBackgroundColor) {
		collector.addRule(`
			.monaco-workbench .editor-instance .xterm .xterm-viewport::-webkit-scrollbar-thumb:active,
			.monaco-workbench .pane-body.integrated-terminal .xterm .xterm-viewport::-webkit-scrollbar-thumb:active { background-color: ${scrollbarSliderActiveBackgroundColor}; }
		`);
	}
});

export interface ITerminalLabelTemplateProperties {
	cwd?: string | null | undefined;
	cwdFolder?: string | null | undefined;
	workspaceFolder?: string | null | undefined;
	local?: string | null | undefined;
	process?: string | null | undefined;
	sequence?: string | null | undefined;
	task?: string | null | undefined;
	fixedDimensions?: string | null | undefined;
	separator?: string | ISeparator | null | undefined;
}

const enum TerminalLabelType {
	Title = 'title',
	Description = 'description'
}

export class TerminalLabelComputer extends Disposable {
	private _title: string = '';
	private _description: string = '';
	get title(): string | undefined { return this._title; }
	get description(): string | undefined { return this._description; }

	private readonly _onDidChangeLabel = this._register(new Emitter<{ title: string, description: string }>());
	readonly onDidChangeLabel = this._onDidChangeLabel.event;
	constructor(
		private readonly _configHelper: TerminalConfigHelper,
		private readonly _instance: Pick<ITerminalInstance, 'shellLaunchConfig' | 'cwd' | 'fixedCols' | 'fixedRows' | 'initialCwd' | 'processName' | 'sequence' | 'userHome' | 'workspaceFolder' | 'staticTitle' | 'capabilities' | 'title' | 'description'>,
		@IWorkspaceContextService private readonly _workspaceContextService: IWorkspaceContextService
	) {
		super();
	}

	refreshLabel(reset?: boolean): void {
		this._title = this.computeLabel(this._configHelper.config.tabs.title, TerminalLabelType.Title, reset);
		this._description = this.computeLabel(this._configHelper.config.tabs.description, TerminalLabelType.Description);
		if (this._title !== this._instance.title || this._description !== this._instance.description || reset) {
			this._onDidChangeLabel.fire({ title: this._title, description: this._description });
		}
	}

	computeLabel(
		labelTemplate: string,
		labelType: TerminalLabelType,
		reset?: boolean
	) {
		const templateProperties: ITerminalLabelTemplateProperties = {
			cwd: this._instance.cwd || this._instance.initialCwd || '',
			cwdFolder: '',
			workspaceFolder: this._instance.workspaceFolder,
			local: this._instance.shellLaunchConfig.description === 'Local' ? 'Local' : undefined,
			process: this._instance.processName,
			sequence: this._instance.sequence,
			task: this._instance.shellLaunchConfig.description === 'Task' ? 'Task' : undefined,
			fixedDimensions: this._instance.fixedCols
				? (this._instance.fixedRows ? `\u2194${this._instance.fixedCols} \u2195${this._instance.fixedRows}` : `\u2194${this._instance.fixedCols}`)
				: (this._instance.fixedRows ? `\u2195${this._instance.fixedRows}` : ''),
			separator: { label: this._configHelper.config.tabs.separator }
		};
		labelTemplate = labelTemplate.trim();
		if (!labelTemplate) {
			return labelType === TerminalLabelType.Title ? (this._instance.processName || '') : '';
		}
		if (!reset && this._instance.staticTitle && labelType === TerminalLabelType.Title) {
			return this._instance.staticTitle.replace(/[\n\r\t]/g, '') || templateProperties.process?.replace(/[\n\r\t]/g, '') || '';
		}
		const detection = this._instance.capabilities.has(TerminalCapability.CwdDetection) || this._instance.capabilities.has(TerminalCapability.NaiveCwdDetection);
		const zeroRootWorkspace = this._workspaceContextService.getWorkspace().folders.length === 0 && this.pathsEqual(templateProperties.cwd, this._instance.userHome || this._configHelper.config.cwd);
		const singleRootWorkspace = this._workspaceContextService.getWorkspace().folders.length === 1 && this.pathsEqual(templateProperties.cwd, this._configHelper.config.cwd || this._workspaceContextService.getWorkspace().folders[0]?.uri.fsPath);
		templateProperties.cwdFolder = (!templateProperties.cwd || !detection || zeroRootWorkspace || singleRootWorkspace) ? '' : path.basename(templateProperties.cwd);

		//Remove special characters that could mess with rendering
		let label = template(labelTemplate, (templateProperties as unknown) as { [key: string]: string | ISeparator | undefined | null; }).replace(/[\n\r\t]/g, '').trim();
		return label === '' && labelType === TerminalLabelType.Title ? (this._instance.processName || '') : label;
	}

	pathsEqual(path1?: string | null, path2?: string) {
		if (!path1 && !path2) {
			return true;
		} else if (!path1 || !path2) {
			return false;
		} else if (path1 === path2) {
			return true;
		}
		const split1 = path1.includes('/') ? path1.split('/') : path1.split('\\');
		const split2 = path2.includes('/') ? path2.split('/') : path2.split('\\');
		if (split1.length !== split2.length) {
			return false;
		}
		for (let i = 0; i < split1.length; i++) {
			if (split1[i] !== split2[i]) {
				return false;
			}
		}
		return true;
	}
}

export function parseExitResult(
	exitCodeOrError: ITerminalLaunchError | number | undefined,
	shellLaunchConfig: IShellLaunchConfig,
	processState: ProcessState,
	initialCwd: string | undefined,
	shellIntegrationAttempted?: boolean
): { code: number | undefined, message: string | undefined } | undefined {
	// Only return a message if the exit code is non-zero
	if (exitCodeOrError === undefined || exitCodeOrError === 0) {
		return { code: exitCodeOrError, message: undefined };
	}

	const code = typeof exitCodeOrError === 'number' ? exitCodeOrError : exitCodeOrError.code;

	// Create exit code message
	let message: string | undefined = undefined;
	switch (typeof exitCodeOrError) {
		case 'number': {
			let commandLine: string | undefined = undefined;
			if (shellLaunchConfig.executable) {
				commandLine = shellLaunchConfig.executable;
				if (typeof shellLaunchConfig.args === 'string') {
					commandLine += ` ${shellLaunchConfig.args}`;
				} else if (shellLaunchConfig.args && shellLaunchConfig.args.length) {
					commandLine += shellLaunchConfig.args.map(a => ` '${a}'`).join();
				}
			}
			if (shellIntegrationAttempted) {
				if (commandLine) {
					message = nls.localize('launchFailed.exitCodeAndCommandLineShellIntegration', "The terminal process \"{0}\" failed to launch (exit code: {1}). Disabling shell integration with `terminal.integrated.enableShellIntegration` might help.", commandLine, code);
				} else {
					message = nls.localize('launchFailed.exitCodeOnlyShellIntegration', "The terminal process failed to launch (exit code: {0}). Disabling shell integration with `terminal.integrated.enableShellIntegration` might help.", code);
				}
			} else if (processState === ProcessState.KilledDuringLaunch) {
				if (commandLine) {
					message = nls.localize('launchFailed.exitCodeAndCommandLine', "The terminal process \"{0}\" failed to launch (exit code: {1}).", commandLine, code);
				} else {
					message = nls.localize('launchFailed.exitCodeOnly', "The terminal process failed to launch (exit code: {0}).", code);
				}
			} else {
				if (commandLine) {
					message = nls.localize('terminated.exitCodeAndCommandLine', "The terminal process \"{0}\" terminated with exit code: {1}.", commandLine, code);
				} else {
					message = nls.localize('terminated.exitCodeOnly', "The terminal process terminated with exit code: {0}.", code);
				}
			}
			break;
		}
		case 'object': {
			// Ignore internal errors
			if (exitCodeOrError.message.toString().includes('Could not find pty with id')) {
				break;
			}
			// Convert conpty code-based failures into human friendly messages
			let innerMessage = exitCodeOrError.message;
			const conptyError = exitCodeOrError.message.match(/.*error code:\s*(\d+).*$/);
			if (conptyError) {
				const errorCode = conptyError.length > 1 ? parseInt(conptyError[1]) : undefined;
				switch (errorCode) {
					case 5:
						innerMessage = `Access was denied to the path containing your executable "${shellLaunchConfig.executable}". Manage and change your permissions to get this to work`;
						break;
					case 267:
						innerMessage = `Invalid starting directory "${initialCwd}", review your terminal.integrated.cwd setting`;
						break;
					case 1260:
						innerMessage = `Windows cannot open this program because it has been prevented by a software restriction policy. For more information, open Event Viewer or contact your system Administrator`;
						break;
				}
			}
			message = nls.localize('launchFailed.errorMessage', "The terminal process failed to launch: {0}.", innerMessage);
			break;
		}
	}

	return { code, message };
}

/**
 * Takes a path and returns the properly escaped path to send to a given shell. On Windows, this
 * included trying to prepare the path for WSL if needed.
 *
 * @param originalPath The path to be escaped and formatted.
 * @param executable The executable off the shellLaunchConfig.
 * @param title The terminal's title.
 * @param shellType The type of shell the path is being sent to.
 * @param backend The backend for the terminal.
 * @returns An escaped version of the path to be execuded in the terminal.
 */
async function preparePathForShell(originalPath: string, executable: string | undefined, title: string, shellType: TerminalShellType, backend: ITerminalBackend | undefined, os: OperatingSystem | undefined): Promise<string> {
	return new Promise<string>(c => {
		if (!executable) {
			c(originalPath);
			return;
		}

		const hasSpace = originalPath.indexOf(' ') !== -1;
		const hasParens = originalPath.indexOf('(') !== -1 || originalPath.indexOf(')') !== -1;

		const pathBasename = path.basename(executable, '.exe');
		const isPowerShell = pathBasename === 'pwsh' ||
			title === 'pwsh' ||
			pathBasename === 'powershell' ||
			title === 'powershell';

		if (isPowerShell && (hasSpace || originalPath.indexOf('\'') !== -1)) {
			c(`& '${originalPath.replace(/'/g, '\'\'')}'`);
			return;
		}

		if (hasParens && isPowerShell) {
			c(`& '${originalPath}'`);
			return;
		}

		if (os === OperatingSystem.Windows) {
			// 17063 is the build number where wsl path was introduced.
			// Update Windows uriPath to be executed in WSL.
			if (shellType !== undefined) {
				if (shellType === WindowsShellType.GitBash) {
					c(originalPath.replace(/\\/g, '/'));
				}
				else if (shellType === WindowsShellType.Wsl) {
					c(backend?.getWslPath(originalPath) || originalPath);
				}

				else if (hasSpace) {
					c('"' + originalPath + '"');
				} else {
					c(originalPath);
				}
			} else {
				const lowerExecutable = executable.toLowerCase();
				if (lowerExecutable.indexOf('wsl') !== -1 || (lowerExecutable.indexOf('bash.exe') !== -1 && lowerExecutable.toLowerCase().indexOf('git') === -1)) {
					c(backend?.getWslPath(originalPath) || originalPath);
				} else if (hasSpace) {
					c('"' + originalPath + '"');
				} else {
					c(originalPath);
				}
			}

			return;
		}

		c(escapeNonWindowsPath(originalPath));
	});
}<|MERGE_RESOLUTION|>--- conflicted
+++ resolved
@@ -70,11 +70,8 @@
 import { fromNow } from 'vs/base/common/date';
 import { ICommandService } from 'vs/platform/commands/common/commands';
 import { TerminalCapabilityStoreMultiplexer } from 'vs/workbench/contrib/terminal/common/capabilities/terminalCapabilityStore';
-<<<<<<< HEAD
 import { TerminalCapability } from 'vs/workbench/contrib/terminal/common/capabilities/capabilities';
-=======
 import { IRemoteAgentService } from 'vs/workbench/services/remote/common/remoteAgentService';
->>>>>>> b686f7a4
 
 const enum Constants {
 	/**
@@ -1289,70 +1286,12 @@
 		}
 	}
 
-<<<<<<< HEAD
-	private _updateArgsForShellIntegration(shellLaunchConfig: IShellLaunchConfig): { args: string | string[] | undefined, enableShellIntegration: boolean } {
-		// Shell integration arg injection is disabled when:
-		// - The global setting is disabled
-		// - There is no executable (not sure what script to run)
-		// - The terminal is used by a feature like tasks or debugging
-		if (!this._configHelper.config.enableShellIntegration || !shellLaunchConfig.executable || shellLaunchConfig.isFeatureTerminal) {
-			return { args: shellLaunchConfig.args, enableShellIntegration: false };
-		}
-		const loginArgs = ['-login', '-l'];
-		const pwshImpliedArgs = ['-nol', '-l', '-nologo'];
-		const originalArgs = shellLaunchConfig.args;
-		const shell = path.basename(shellLaunchConfig.executable);
-		let newArgs: string | string[] | undefined;
-		if (isWindows) {
-			if (shell === 'pwsh.exe') {
-				if (!originalArgs || originalArgs === [] || (originalArgs?.length === 1 && pwshImpliedArgs.includes(originalArgs[0].toLowerCase()))) {
-					newArgs = [
-						'-noexit',
-						'-command',
-						'. \"${execInstallFolder}\\out\\vs\\workbench\\contrib\\terminal\\browser\\media\\shellIntegration.ps1\"'
-					];
-				} else if (originalArgs?.length === 1 && loginArgs.includes(originalArgs[0].toLowerCase())) {
-					newArgs = [
-						originalArgs[0],
-						'-noexit',
-						'-command',
-						'. \"${execInstallFolder}\\out\\vs\\workbench\\contrib\\terminal\\browser\\media\\shellIntegration.ps1\"'
-					];
-				}
-			}
-		} else {
-			switch (shell) {
-				case 'bash':
-					if (!originalArgs || originalArgs === []) {
-						//TODO: support login args
-						newArgs = ['--init-file', '${execInstallFolder}/out/vs/workbench/contrib/terminal/browser/media/ShellIntegration-bash.sh'];
-					}
-					break;
-				case 'pwsh':
-					if (!originalArgs || originalArgs === [] || (originalArgs.length === 1 && pwshImpliedArgs.includes(originalArgs[0].toLowerCase()))) {
-						newArgs = ['-noexit', '-command', '. "${execInstallFolder}/out/vs/workbench/contrib/terminal/browser/media/shellIntegration.ps1"'];
-					} else if (originalArgs.length === 1 && loginArgs.includes(originalArgs[0].toLowerCase())) {
-						newArgs = [originalArgs[0], '-noexit', '-command', '. "${execInstallFolder}/out/vs/workbench/contrib/terminal/browser/media/shellIntegration.ps1"'];
-					}
-					break;
-				case 'zsh':
-					if (!originalArgs || originalArgs === []) {
-						newArgs = ['-c', '"${execInstallFolder}/out/vs/workbench/contrib/terminal/browser/media/ShellIntegration-zsh.sh"; zsh -i'];
-					} else if (originalArgs.length === 1 && loginArgs.includes(originalArgs[0].toLowerCase())) {
-						newArgs = ['-c', '"${execInstallFolder}/out/vs/workbench/contrib/terminal/browser/media/ShellIntegration-zsh.sh"; zsh -il'];
-					}
-					break;
-			}
-			if (!newArgs) {
-				this._logService.warn(nls.localize('shellIntegrationArgsPreventEnablingWarning', "Shell integration cannot be enabled when custom args {0} are provided for {1}."), originalArgs, shell);
-=======
 	private async _backendIsWindows(): Promise<boolean> {
 		let os = OS;
 		if (!!this.remoteAuthority) {
 			const remoteEnv = await this._remoteAgentService.getEnvironment();
 			if (!remoteEnv) {
 				throw new Error(`Failed to get remote environment for remote authority "${this.remoteAuthority}"`);
->>>>>>> b686f7a4
 			}
 			os = remoteEnv.os;
 		}
